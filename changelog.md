--- conflicted
+++ resolved
@@ -3,8 +3,6 @@
 ## v0.X.X
 ### v0.2.X
 
-<<<<<<< HEAD
-=======
 #### v0.2.2
 * Allowed to change quest giver to existing quest by draggin new actor onto preview
 * Widened and squished Tasks and Rewards boxes respectively to allow better space management
@@ -13,7 +11,6 @@
 * Moved window initialization to 'ready' hook to fix translation
 
 
->>>>>>> a4b10364
 #### v0.2.1
 * Fully prepared module for translation - all strings should be translatable
 * Added scroll for overflowing quest's description
