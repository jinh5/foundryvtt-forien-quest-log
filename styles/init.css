#forien-quest-log .window-content,
#forien-quest-log-form .window-content,
.window-app.forien-quest-preview .window-content {
  padding: 0;
  height: 100%;
}

#forien-quest-log .tab,
#forien-quest-log-form .tab,
.window-app.forien-quest-preview .tab {
  height: 100%;
  display: none;
}

#forien-quest-log .tab.active,
#forien-quest-log-form .tab.active,
.window-app.forien-quest-preview .tab.active {
  display: block;
}

#forien-quest-log h1,
#forien-quest-log-form h1,
.window-app.forien-quest-preview h1 {
  flex: 0 0 1px;
  font-size: 22px;
  line-height: 1;
  font-weight: 700;
  padding: 0 0 4px 0;
  margin: 0 0 8px 0;
}

#forien-quest-log h2,
#forien-quest-log-form h2,
.window-app.forien-quest-preview h2 {
  font-size: 18px;
  line-height: 1;
  font-weight: 700;
  padding: 0 0 2px 0;
  margin: 0 0 4px 0;
  border-width: 2px;
}

#forien-quest-log label,
#forien-quest-log-form label,
.window-app.forien-quest-preview label {
  display: block;
  margin-bottom: 3px;
}

#forien-quest-log input[type="text"],
#forien-quest-log-form input[type="text"],
.window-app.forien-quest-preview input[type="text"] {
  border: none;
  background: rgba(255, 255, 255, 0.5);
  padding: 4px 8px;
  box-shadow: 0 0 3px 1px transparent inset;
  transition: box-shadow .3s ease;
  height: 26px;
}

#forien-quest-log input[type="text"]:hover,
#forien-quest-log-form input[type="text"]:hover,
.window-app.forien-quest-preview input[type="text"]:hover {
  box-shadow: 0 0 0 1px #ff6400 inset;
}

#forien-quest-log button,
#forien-quest-log-form button,
.window-app.forien-quest-preview button {
  background: #F2F1EA;
  height: 30px;
  border: 1px solid #333;
  border-radius: 5px;
  margin: 0 0 0 8px;
  transition: border-color .3s ease,
 background .3s ease,
 box-shadow .3s ease;
  cursor: pointer;
}

#forien-quest-log button:hover,
#forien-quest-log-form button:hover,
.window-app.forien-quest-preview button:hover {
  box-shadow: 0 0 2px #ff6400 inset;
  border-color: #ff6400;
  background: #efefef;
}

#forien-quest-log button:first-child,
#forien-quest-log-form button:first-child,
.window-app.forien-quest-preview button:first-child {
  margin-left: 0;
}

#forien-quest-log nav,
#forien-quest-log-form nav,
.window-app.forien-quest-preview nav {
  flex: 0 0 40px;
  background: rgba(255, 255, 255, 0.3);
  justify-content: flex-start;
  align-items: center;
  padding: 0 16px;
}

#forien-quest-log nav .item,
#forien-quest-log-form nav .item,
.window-app.forien-quest-preview nav .item {
  text-align: left;
  flex: 0 0 1px;
  margin-left: 1rem;
  white-space: nowrap;
  transition: color .3s ease;
}

#forien-quest-log nav .item:hover,
#forien-quest-log-form nav .item:hover,
.window-app.forien-quest-preview nav .item:hover {
  text-shadow: none;
  color: #ff6400;
}

#forien-quest-log nav .item:first-child,
#forien-quest-log-form nav .item:first-child,
.window-app.forien-quest-preview nav .item:first-child {
  margin-left: 0;
}

#forien-quest-log nav .item.active, #forien-quest-log nav .item.active:hover,
#forien-quest-log-form nav .item.active,
#forien-quest-log-form nav .item.active:hover,
.window-app.forien-quest-preview nav .item.active,
.window-app.forien-quest-preview nav .item.active:hover {
  font-weight: 700;
  text-shadow: none;
  color: inherit;
}

#forien-quest-log .hidden,
#forien-quest-log-form .hidden,
.window-app.forien-quest-preview .hidden {
  display: none;
}

#forien-quest-log .editor,
#forien-quest-log-form .editor,
.window-app.forien-quest-preview .editor {
  height: 100%;
  padding: 8px;
  background: rgba(255, 255, 255, 0.5);
  border-radius: 5px;
}

#forien-quest-log .editor .editor-content,
#forien-quest-log-form .editor .editor-content,
.window-app.forien-quest-preview .editor .editor-content {
  height: 100%;
  padding: 0;
  padding: 0 4px 0 0;
  overflow: auto;
}

#forien-quest-log .actions,
#forien-quest-log-form .actions,
.window-app.forien-quest-preview .actions {
  flex: 0 0 100px;
  border-left: 1px solid rgba(0, 0, 0, 0.15);
  height: 100%;
  display: flex;
  justify-content: center;
  align-items: center;
}

#forien-quest-log .actions i,
#forien-quest-log-form .actions i,
.window-app.forien-quest-preview .actions i {
  font-size: 16px;
  margin-left: 4px;
  cursor: pointer;
  color: rgba(0, 0, 0, 0.75);
  transition: color .3s ease;
}

#forien-quest-log .actions i.delete,
#forien-quest-log-form .actions i.delete,
.window-app.forien-quest-preview .actions i.delete {
  color: rgba(255, 0, 0, 0.4);
}

#forien-quest-log .actions i.fa-play,
#forien-quest-log-form .actions i.fa-play,
.window-app.forien-quest-preview .actions i.fa-play {
  font-size: 14px;
<<<<<<< HEAD
=======
  padding-top: 2px;
>>>>>>> 785a5504
}

#forien-quest-log .actions i:hover,
#forien-quest-log-form .actions i:hover,
.window-app.forien-quest-preview .actions i:hover {
  color: #ff6400;
}

#forien-quest-log .actions i:first-child,
#forien-quest-log-form .actions i:first-child,
.window-app.forien-quest-preview .actions i:first-child {
  margin: 0;
}

#forien-quest-log {
  min-width: 500px;
  min-height: 640px;
}

#forien-quest-log .quest-log {
  height: 100%;
  overflow-y: auto;
  display: flex;
  flex-direction: column;
  background: rgba(0, 0, 0, 0.1);
  padding: 0 0 24px 0;
}

#forien-quest-log .quest-log.bookmarks nav {
  position: absolute;
  left: 0;
  transform: translateX(-100%);
  flex-direction: column;
  align-items: flex-end;
  background: none;
  padding: 0;
  flex: 0;
}

#forien-quest-log .quest-log.bookmarks nav .item {
  background: url("/ui/parchment.jpg") repeat;
  text-align: right;
  margin: 0;
  margin-bottom: 4px;
  padding: 8px 16px;
  width: 150px;
  border-radius: 5px 0 0 5px;
  position: relative;
  z-index: 1;
  box-shadow: -5px 0 5px -5px rgba(0, 0, 0, 0.25) inset, 0 5px 5px -5px rgba(0, 0, 0, 0.3), 0 -5px 5px -5px rgba(0, 0, 0, 0.3), -2px 0 5px -2px rgba(0, 0, 0, 0.3);
  transition: padding .3s ease, width .3s ease, color .3s ease;
}

#forien-quest-log .quest-log.bookmarks nav .item:hover {
  padding-right: 32px;
  width: 166px;
}

#forien-quest-log .quest-log.bookmarks nav .item.active {
  padding-right: 32px;
  width: 166px;
}

#forien-quest-log .quest-log.bookmarks nav .item.active::after {
  content: '';
  position: absolute;
  width: 100%;
  height: 100%;
  top: 0;
  left: 0;
  background: rgba(0, 0, 0, 0.1);
  border-radius: 5px 0 0 5px;
  z-index: -1;
}

#forien-quest-log .quest-log .log-body {
  flex: 1;
  overflow-y: hidden;
  padding: 0 16px;
}

#forien-quest-log .quest-log .tab {
  flex-direction: column;
  padding: 16px 0 0 0;
}

#forien-quest-log .quest-log .tab.active {
  display: flex;
}

#forien-quest-log .quest-log .tab .table {
  flex: 1;
  overflow-y: auto;
}

#forien-quest-log .quest-log .table ul {
  list-style: none;
  margin: 0;
  padding: 0;
}

#forien-quest-log .quest-log .table ul li {
  display: flex;
  justify-content: flex-start;
  align-items: center;
  margin: 0 4px 2px 0;
  background: rgba(255, 255, 255, 0.3);
  border: 1px solid transparent;
  border-radius: 5px;
  height: 42px;
  transition: border-color .3s ease, box-shadow .3s ease;
}

#forien-quest-log .quest-log .table ul li:hover {
  border-color: #ff6400;
  box-shadow: 0 0 2px #ff6400 inset;
}

#forien-quest-log .quest-log .table ul .img {
  flex: 0 0 40px;
  width: 40px;
  height: 40px;
  border-radius: 5px 0 0 5px;
  background-size: cover;
  background-position: center;
}

#forien-quest-log .quest-log .table ul .personal-quest-icon {
  margin-left: 8px;
}

#forien-quest-log .quest-log .table ul .title {
  flex: 1;
  display: flex;
  flex-direction: column;
  justify-content: center;
  height: 100%;
  padding: 0 8px;
  cursor: pointer;
}

#forien-quest-log .quest-log .table ul .title h2 {
  margin: 0;
  padding: 0;
  line-height: 1;
  border: none;
  font-size: 16px;
  font-weight: 700;
}

#forien-quest-log .quest-log .table ul .title p {
  margin: 0;
  padding: 0;
  font-size: 12px;
  font-weight: 400;
}

#forien-quest-log .quest-log .table ul .tasks {
  flex: 0 0 60px;
  border-left: 1px solid rgba(0, 0, 0, 0.15);
  height: 100%;
  display: flex;
  justify-content: center;
  align-items: center;
}

#forien-quest-log .quest-log footer {
  flex: 0 0 1px;
  padding: 8px 16px 0 16px;
  display: flex;
}

#forien-quest-log-form form {
  padding: 1rem;
  display: flex;
  flex-direction: column;
  background: rgba(0, 0, 0, 0.1);
  height: 100%;
}

#forien-quest-log-form form header {
  flex: 0 0 1px;
}

#forien-quest-log-form form header .source-details {
  display: flex;
}

#forien-quest-log-form form header .source-image {
  flex: 0 0 100px;
  height: 100px;
  font-size: 12px;
  line-height: 1.2;
  font-weight: 700;
  text-align: center;
  margin-right: 8px;
}

#forien-quest-log-form form header .source-image .giver-portrait {
  width: 100%;
  height: 100%;
  background-size: cover;
  background-position: center;
  border-radius: 5px;
}

#forien-quest-log-form form header .source-image .hidden {
  display: none;
}

#forien-quest-log-form form header .source-image span {
  display: flex;
  justify-content: center;
  align-items: center;
  height: 100%;
  border: 2px dashed rgba(0, 0, 0, 0.5);
  border-radius: 5px;
  padding: 8px;
}

#forien-quest-log-form form header .source-info {
  flex: 1;
  height: 100px;
}

#forien-quest-log-form form header .quest-giver {
  margin-bottom: 8px;
}

#forien-quest-log-form .quest-title {
  margin-top: 8px;
}

#forien-quest-log-form .quest-text {
  margin-top: 8px;
  display: flex;
  flex: 1;
  overflow-y: hidden;
}

#forien-quest-log-form .quest-text .quest-description,
#forien-quest-log-form .quest-text .quest-notes {
  flex: 1;
}

#forien-quest-log-form .quest-text .quest-notes {
  margin-left: 8px;
}

#forien-quest-log-form .quest-text .editor {
  padding: 8px;
  background: rgba(255, 255, 255, 0.5);
  border-radius: 5px;
  height: calc(100% - 30px);
}

<<<<<<< HEAD
=======
#forien-quest-log-form .quest-text .editor .tox .tox-toolbar-overlord {
  background-color: transparent;
  border-bottom: 1px solid #222;
  padding-bottom: 4px;
}

#forien-quest-log-form .quest-text .editor .tox .tox-toolbar,
#forien-quest-log-form .quest-text .editor .tox .tox-toolbar__overflow,
#forien-quest-log-form .quest-text .editor .tox .tox-toolbar__primary {
  background: transparent;
  background-color: transparent;
}

#forien-quest-log-form .quest-text .editor .tox.tox-tinymce .tox-tbtn {
  padding: 0;
  margin: 0 0 0 4px;
  width: 32px;
}

#forien-quest-log-form .quest-text .editor .tox.tox-tinymce .tox-tbtn[title="Formats"] {
  width: 90px;
}

>>>>>>> 785a5504
#forien-quest-log-form .quest-text .editor .editor-content {
  height: 100%;
  overflow-y: auto;
  margin: 0;
  padding: 0 12px 0 0;
}

#forien-quest-log-form footer {
  flex: 0 0 1px;
  margin-top: 8px;
}

.window-app.forien-quest-preview {
  min-width: 940px;
  min-height: 640px;
}

.window-app.forien-quest-preview .tab.active {
  display: flex;
  flex-direction: column;
}

.window-app.forien-quest-preview .quest-preview {
  height: 100%;
  overflow-y: hidden;
  display: flex;
  flex-direction: column;
  background: rgba(0, 0, 0, 0.1);
  padding: 0 0 24px 0;
}

.window-app.forien-quest-preview .quest-body {
  height: 100%;
  flex: 1;
  overflow-y: auto;
  padding: 16px 16px 0 16px;
}

.window-app.forien-quest-preview .quest-body .details-header {
  display: flex;
  flex: 0 0 1px;
  margin-bottom: 16px;
}

.window-app.forien-quest-preview .quest-body .details-header .quest-giver-gc {
  width: 100px;
  height: 100px;
  background-color: rgba(0, 0, 0, 0.1);
  border-radius: 5px;
  flex: 0 0 100px;
  margin-right: 16px;
  position: relative;
}

.window-app.forien-quest-preview .quest-body .details-header .quest-giver-gc .quest-giver-image {
  height: 100%;
  width: 100%;
  background-size: cover;
  background-position: center;
  cursor: pointer;
}

.window-app.forien-quest-preview .quest-body .details-header .quest-giver-gc .toggleImage {
  position: absolute;
  top: 0;
  left: 0;
  display: flex;
  justify-content: center;
  align-items: center;
  background: #efefef;
  border-radius: 5px;
  width: 22px;
  height: 22px;
  transition: color .3s ease;
}

.window-app.forien-quest-preview .quest-body .details-header .quest-giver-gc .toggleImage:hover {
  color: #ff6400;
}

.window-app.forien-quest-preview .quest-body .details-header .quest-giver-gc .toggleImage i {
  font-size: 16px;
  border-radius: 50%;
  line-height: 1;
}

.window-app.forien-quest-preview .quest-body .details-header .quest-setup {
  flex: 1;
  display: flex;
  flex-direction: column;
}

.window-app.forien-quest-preview .quest-body .details-header .quest-setup .quest-title {
  display: flex;
  justify-content: space-between;
  align-items: center;
}

.window-app.forien-quest-preview .quest-body .details-header .quest-setup .editable-container {
  flex: 1;
}

.window-app.forien-quest-preview .quest-body .details-header .quest-setup .editable-container input {
  margin-bottom: 8px;
  height: 28px;
}

.window-app.forien-quest-preview .quest-body .details-header .quest-setup .splash-image-link {
  flex: 0 0 100px;
  background-size: cover;
  background-position: center;
  position: relative;
  cursor: pointer;
}

.window-app.forien-quest-preview .quest-body .details-header .quest-setup .splash-image-link span {
  position: absolute;
  width: 100%;
  height: 100%;
  display: flex;
  justify-content: center;
  align-items: center;
  background: rgba(0, 0, 0, 0.3);
  top: 50%;
  left: 50%;
  transform: translate(-50%, -50%);
  font-size: 28px;
  color: rgba(255, 255, 255, 0.65);
  opacity: 1;
  transition: opacity .3s ease;
}

.window-app.forien-quest-preview .quest-body .details-header .quest-setup .splash-image-link span:hover {
  opacity: 0;
}

.window-app.forien-quest-preview .quest-body .details-header .quest-setup .actions {
  flex: 0 0 1px;
  padding: 0 8px;
}

.window-app.forien-quest-preview .quest-body .details-header .quest-setup .actions i {
  font-size: 18px;
  transition: color .3s ease;
  cursor: pointer;
}

.window-app.forien-quest-preview .quest-body .details-header .quest-setup .actions i:hover {
  color: #ff6400;
}

.window-app.forien-quest-preview .quest-body .details-header .quest-setup .quest-title .actions {
  border: none;
}

.window-app.forien-quest-preview .quest-body .details-header .quest-setup section {
  flex: 1;
  display: flex;
  background: rgba(255, 255, 255, 0.15);
  border-radius: 5px;
  overflow: hidden;
}

.window-app.forien-quest-preview .quest-body .details-header .quest-setup .quest-details {
  flex: 1;
  display: flex;
  flex-direction: column;
  justify-content: center;
  padding: 8px 16px;
}

.window-app.forien-quest-preview .quest-body .details-header .quest-setup .quest-giver-name h2 {
  display: inline-block;
  margin: 0;
  border: none;
  cursor: pointer;
  transition: color .3s ease;
}

.window-app.forien-quest-preview .quest-body .details-header .quest-setup .quest-giver-name h2:hover {
  color: #ff6400;
}

.window-app.forien-quest-preview .quest-body .details-header .quest-setup .quest-status {
  display: flex;
}

.window-app.forien-quest-preview .quest-body .details-header .quest-setup .quest-status p {
  margin: 0 8px 0 0;
}

.window-app.forien-quest-preview .quest-body .details-header .quest-setup .quest-status p::after {
  content: '|';
  margin-left: 8px;
}

.window-app.forien-quest-preview .quest-body .details-header .quest-setup .quest-status p:last-child {
  margin: 0;
}

.window-app.forien-quest-preview .quest-body .details-header .quest-setup .quest-status p:last-child::after {
  content: none;
}

.window-app.forien-quest-preview .quest-body .details-header .quest-setup .quest-status .quest-name {
  transition: color .3s ease;
  cursor: pointer;
}

.window-app.forien-quest-preview .quest-body .details-header .quest-setup .quest-status .quest-name i {
  font-size: 12px;
}

.window-app.forien-quest-preview .quest-body .details-header .quest-setup .quest-status .quest-name:hover {
  color: #ff6400;
}

.window-app.forien-quest-preview .quest-body .quest-info {
  display: flex;
  flex: 1;
  overflow-y: hidden;
}

.window-app.forien-quest-preview .quest-body .quest-info header {
  display: flex;
  justify-content: space-between;
}

<<<<<<< HEAD
.window-app.forien-quest-preview .quest-body .quest-info button {
=======
.window-app.forien-quest-preview .quest-body .quest-info .quest-col-right button {
>>>>>>> 785a5504
  flex: 0 0 1px;
  white-space: nowrap;
  height: 18px;
  font-size: 12px;
  line-height: 1;
}

<<<<<<< HEAD
.window-app.forien-quest-preview .quest-body .quest-info button i {
=======
.window-app.forien-quest-preview .quest-body .quest-info .quest-col-right button i {
>>>>>>> 785a5504
  font-size: 10px;
}

.window-app.forien-quest-preview .quest-body .quest-info .quest-description {
  flex: 0 0 50%;
  height: 100%;
  overflow-y: hidden;
  margin-right: 8px;
}

.window-app.forien-quest-preview .quest-body .quest-info .quest-description .description {
  height: calc(100% - 26px);
  overflow: hidden;
  background: rgba(255, 255, 255, 0.4);
  border-radius: 5px;
  padding: 8px;
}

.window-app.forien-quest-preview .quest-body .quest-info .quest-description .description .description-content {
  height: 100%;
  overflow: auto;
  padding: 0 4px 0 0;
}

.window-app.forien-quest-preview .quest-body .quest-info .quest-col-right {
  flex: 1;
  display: flex;
  flex-direction: column;
}

.window-app.forien-quest-preview .quest-body .quest-info .quest-col-right h2 {
  border: none;
  margin: 0;
}

.window-app.forien-quest-preview .quest-body .quest-info .quest-col-right header {
  border-bottom: 2px solid #782e22;
  margin-bottom: 4px;
  flex: 0 0 1px;
}

.window-app.forien-quest-preview .quest-body .quest-info .quest-col-right .quest-tasks,
.window-app.forien-quest-preview .quest-body .quest-info .quest-col-right .quest-rewards {
  flex: 0 0 calc(50% - 8px);
  display: flex;
  flex-direction: column;
  overflow-y: hidden;
}

.window-app.forien-quest-preview .quest-body .quest-info .quest-col-right .quest-tasks .quest-box,
.window-app.forien-quest-preview .quest-body .quest-info .quest-col-right .quest-rewards .quest-box {
  flex: 1;
  overflow-y: hidden;
}

.window-app.forien-quest-preview .quest-body .quest-info .quest-col-right .quest-tasks ul,
.window-app.forien-quest-preview .quest-body .quest-info .quest-col-right .quest-rewards ul {
  height: 100%;
  overflow-y: auto;
  margin: 0;
  padding: 0;
  list-style: none;
  display: flex;
  flex-direction: column;
}

.window-app.forien-quest-preview .quest-body .quest-info .quest-col-right .quest-tasks ul li,
.window-app.forien-quest-preview .quest-body .quest-info .quest-col-right .quest-rewards ul li {
  display: flex;
  border-radius: 5px;
  background: rgba(255, 255, 255, 0.3);
  margin: 0 4px 2px 0;
  align-items: center;
}

.window-app.forien-quest-preview .quest-body .quest-info .quest-col-right .quest-tasks .actions,
.window-app.forien-quest-preview .quest-body .quest-info .quest-col-right .quest-rewards .actions {
  flex: 0 0 100px;
  height: 100%;
  cursor: default;
}

.window-app.forien-quest-preview .quest-body .quest-info .quest-col-right .quest-tasks .actions i,
.window-app.forien-quest-preview .quest-body .quest-info .quest-col-right .quest-rewards .actions i {
  min-width: 16px;
  text-align: center;
}

.window-app.forien-quest-preview .quest-body .quest-info .quest-col-right .quest-tasks .actions .fa-sort,
.window-app.forien-quest-preview .quest-body .quest-info .quest-col-right .quest-rewards .actions .fa-sort {
  cursor: move;
}

.window-app.forien-quest-preview .quest-body .quest-info .quest-col-right .quest-tasks .actions .del-btn,
.window-app.forien-quest-preview .quest-body .quest-info .quest-col-right .quest-rewards .actions .del-btn {
  color: rgba(255, 0, 0, 0.4);
}

.window-app.forien-quest-preview .quest-body .quest-info .quest-col-right .quest-tasks .actions .del-btn:hover,
.window-app.forien-quest-preview .quest-body .quest-info .quest-col-right .quest-rewards .actions .del-btn:hover {
  color: #ff6400;
}

.window-app.forien-quest-preview .quest-body .quest-info .quest-col-right .quest-tasks .actions .fa-pen,
.window-app.forien-quest-preview .quest-body .quest-info .quest-col-right .quest-rewards .actions .fa-pen {
  font-size: 14px;
}

.window-app.forien-quest-preview .quest-body .quest-info .quest-col-right .quest-tasks .editable-container,
.window-app.forien-quest-preview .quest-body .quest-info .quest-col-right .quest-rewards .editable-container {
  flex: 1;
  padding: 4px 8px;
}

.window-app.forien-quest-preview .quest-body .quest-info .quest-col-right .quest-tasks .editable-container p,
.window-app.forien-quest-preview .quest-body .quest-info .quest-col-right .quest-rewards .editable-container p {
  margin: 0;
}

.window-app.forien-quest-preview .quest-body .quest-info .quest-col-right .quest-tasks .editable-container input,
.window-app.forien-quest-preview .quest-body .quest-info .quest-col-right .quest-rewards .editable-container input {
  padding: 0 4px;
  line-height: 14px;
  height: 16px;
}

.window-app.forien-quest-preview .quest-body .quest-info .quest-col-right .quest-tasks {
  margin-bottom: 16px;
}

.window-app.forien-quest-preview .quest-body .quest-info .quest-col-right .quest-tasks .toggleState {
  display: flex;
  align-items: center;
  justify-content: center;
  flex: 0 0 32px;
  height: 100%;
  border-right: 1px solid rgba(0, 0, 0, 0.15);
  font-size: 18px;
  cursor: pointer;
  transition: color .3s ease;
}

.window-app.forien-quest-preview .quest-body .quest-info .quest-col-right .quest-tasks .toggleState:hover {
  color: #ff6400;
}

.window-app.forien-quest-preview .quest-body .quest-info .quest-col-right .quest-tasks .state-container {
  display: flex;
  align-items: center;
  justify-content: center;
  flex: 0 0 32px;
  height: 100%;
  border-right: 1px solid rgba(0, 0, 0, 0.15);
  font-size: 18px;
}

.window-app.forien-quest-preview .quest-body .quest-info .quest-col-right .quest-tasks .state-container .state-display {
  background: rgba(0, 0, 0, 0.05);
  border: 1px solid rgba(0, 0, 0, 0.3);
  width: 16px;
  height: 16px;
  border-radius: 2px;
  display: flex;
  justify-content: center;
  align-items: center;
}

.window-app.forien-quest-preview .quest-body .quest-info .quest-col-right .quest-tasks .state-container .state-display i {
  font-size: 11px;
  line-height: 16px;
}

.window-app.forien-quest-preview .quest-body .quest-info .quest-col-right .quest-tasks .quest-name {
  cursor: pointer;
  transition: color .3s ease;
  margin: 0;
  padding: 4px 8px;
  display: inline-block;
}

.window-app.forien-quest-preview .quest-body .quest-info .quest-col-right .quest-tasks .quest-name:hover {
  color: #ff6400;
}

.window-app.forien-quest-preview .quest-body .quest-info .quest-col-right .quest-tasks .quest-name i {
  font-size: 12px;
}

.window-app.forien-quest-preview .quest-body .quest-info .quest-col-right .quest-tasks .task-hidden {
  background: rgba(0, 0, 0, 0.15);
}

.window-app.forien-quest-preview .quest-body .quest-info .quest-col-right .quest-tasks .task-hidden .task-name {
  opacity: .5;
}

.window-app.forien-quest-preview .quest-body .quest-info .quest-col-right .quest-rewards .reward {
  overflow: hidden;
  flex: 0 0 25px;
}

.window-app.forien-quest-preview .quest-body .quest-info .quest-col-right .quest-rewards .drop-info {
  flex: 1 0 25px;
  line-height: 20px;
  border: 2px dashed rgba(0, 0, 0, 0.5);
  border-radius: 5px;
  padding: 0 16px;
  text-align: center;
  margin-right: 4px;
  margin-bottom: 4px;
  background: transparent;
  justify-content: center;
}

.window-app.forien-quest-preview .quest-body .quest-info .quest-col-right .quest-rewards .reward-hidden {
  background: rgba(0, 0, 0, 0.15);
}

.window-app.forien-quest-preview .quest-body .quest-info .quest-col-right .quest-rewards .reward-hidden .reward-image {
  opacity: .5;
}

.window-app.forien-quest-preview .quest-body .quest-info .quest-col-right .quest-rewards .reward-hidden .reward-name {
  opacity: .5;
}

.window-app.forien-quest-preview .quest-body .quest-info .quest-col-right .quest-rewards .reward-image {
  flex: 0 0 25px;
  width: 25px;
  height: 25px;
  background-size: cover;
  background-position: center;
}

.window-app.forien-quest-preview .quest-body .quest-info .quest-col-right .quest-rewards .reward-name {
  flex: 1;
  font-size: 14px;
  font-weight: 400;
  margin: 0;
  padding-right: 8px;
}

.window-app.forien-quest-preview .quest-body .management .row {
  display: flex;
  flex: 0 0 1px;
}

.window-app.forien-quest-preview .quest-body .management .quest-settings {
<<<<<<< HEAD
  flex: 1;
  margin-right: 8px;
=======
  display: flex;
  flex-direction: column;
  flex: 1;
  margin-right: 8px;
  height: 226px;
}

.window-app.forien-quest-preview .quest-body .management .quest-settings .setting-groups {
  flex: 0 0 1px;
}

.window-app.forien-quest-preview .quest-body .management .quest-settings .setting-groups .personal-quest-description {
  font-size: 13px;
  margin: 4px 0 2px 26px;
>>>>>>> 785a5504
}

.window-app.forien-quest-preview .quest-body .management .quest-settings .input-group {
  display: flex;
  align-items: center;
  background: rgba(255, 255, 255, 0.4);
  border-radius: 5px;
  padding: 2px;
  margin-bottom: 2px;
}

.window-app.forien-quest-preview .quest-body .management .quest-settings input[type="checkbox"] {
  flex: 0 0 20px;
  width: 20px;
  height: 20px;
  margin: 0;
}

.window-app.forien-quest-preview .quest-body .management .quest-settings label {
  margin: 0 0 0 4px;
  width: calc(100% - 20px);
  overflow: hidden;
  text-overflow: ellipsis;
}

<<<<<<< HEAD
.window-app.forien-quest-preview .quest-body .management .personal-quest .personal-quest-settings {
  margin-left: 26px;
}

.window-app.forien-quest-preview .quest-body .management .personal-quest .personal-quest-description {
  font-size: 13px;
  margin: 4px 0 2px 0;
}

.window-app.forien-quest-preview .quest-body .management .personal-quest ul {
  margin: 0;
  padding: 0;
  list-style: none;
  display: flex;
  flex-wrap: wrap;
  width: calc(100% + 4px);
  margin-left: -2px;
}

.window-app.forien-quest-preview .quest-body .management .personal-quest ul.disabled {
  opacity: .5;
}

.window-app.forien-quest-preview .quest-body .management .personal-quest ul.disabled li {
  cursor: default;
}

.window-app.forien-quest-preview .quest-body .management .personal-quest ul.disabled li:hover {
  background: inherit;
}

.window-app.forien-quest-preview .quest-body .management .personal-quest ul.disabled input, .window-app.forien-quest-preview .quest-body .management .personal-quest ul.disabled label {
  cursor: default;
}

.window-app.forien-quest-preview .quest-body .management .personal-quest ul li {
=======
.window-app.forien-quest-preview .quest-body .management .personal-quest-settings {
  margin-left: 26px;
  flex: 1;
  overflow: hidden;
}

.window-app.forien-quest-preview .quest-body .management .personal-quest-settings ul {
  margin: 0;
  padding: 0 2px 0 0;
  list-style: none;
  display: flex;
  flex-wrap: wrap;
  width: calc(100% + 2px);
  margin-left: -2px;
  height: 100%;
  overflow-y: auto;
}

.window-app.forien-quest-preview .quest-body .management .personal-quest-settings ul.disabled {
  opacity: .5;
}

.window-app.forien-quest-preview .quest-body .management .personal-quest-settings ul.disabled li {
  cursor: default;
}

.window-app.forien-quest-preview .quest-body .management .personal-quest-settings ul.disabled li:hover {
  background: inherit;
}

.window-app.forien-quest-preview .quest-body .management .personal-quest-settings ul.disabled input, .window-app.forien-quest-preview .quest-body .management .personal-quest-settings ul.disabled label {
  cursor: default;
}

.window-app.forien-quest-preview .quest-body .management .personal-quest-settings ul li {
>>>>>>> 785a5504
  cursor: pointer;
  flex: 0 0 calc(100% / 4 - 4px);
  display: flex;
  align-items: center;
  background: rgba(255, 255, 255, 0.4);
  border-radius: 5px;
  padding: 2px 8px 2px 2px;
  margin: 2px;
  white-space: nowrap;
  overflow: hidden;
}

<<<<<<< HEAD
.window-app.forien-quest-preview .quest-body .management .personal-quest ul li:hover {
  background: rgba(255, 255, 255, 0.6);
}

.window-app.forien-quest-preview .quest-body .management .personal-quest ul li input, .window-app.forien-quest-preview .quest-body .management .personal-quest ul li label {
=======
.window-app.forien-quest-preview .quest-body .management .personal-quest-settings ul li:hover {
  background: rgba(255, 255, 255, 0.6);
}

.window-app.forien-quest-preview .quest-body .management .personal-quest-settings ul li input, .window-app.forien-quest-preview .quest-body .management .personal-quest-settings ul li label {
>>>>>>> 785a5504
  cursor: pointer;
}

.window-app.forien-quest-preview .quest-body .management .quest-splash {
  flex: 0 0 calc(100% / 3);
}

.window-app.forien-quest-preview .quest-body .management .quest-splash .splash-image {
  width: 100%;
  height: 200px;
  background-size: cover;
  background-position: center;
  background-color: rgba(255, 255, 255, 0.4);
  border-radius: 5px;
  cursor: pointer;
}

.window-app.forien-quest-preview .quest-body .management .quest-splash .splash-image:hover {
  background-color: rgba(255, 255, 255, 0.6);
}

.window-app.forien-quest-preview .quest-body .management .subquests {
  flex: 1;
  display: flex;
  flex-direction: column;
  margin-top: 16px;
  overflow: hidden;
}

.window-app.forien-quest-preview .quest-body .management .subquests h2 {
  flex: 0 0 1px;
}

.window-app.forien-quest-preview .quest-body .management .subquests .subquests-box {
  flex: 1;
  overflow-y: auto;
  margin: 0;
  padding: 0;
  list-style: none;
}

.window-app.forien-quest-preview .quest-body .management .subquests .subquests-box li {
  display: flex;
  align-items: center;
  background: rgba(255, 255, 255, 0.3);
  height: 30px;
  border-radius: 5px;
  margin: 0 4px 2px 0;
  border: 1px solid transparent;
  transition: border-color .3s ease, box-shadow .3s ease;
}

.window-app.forien-quest-preview .quest-body .management .subquests .subquests-box li:hover {
  border-color: #ff6400;
  box-shadow: 0 0 2px #ff6400 inset;
}

.window-app.forien-quest-preview .quest-body .management .subquests .subquests-box h2 {
  flex: 1;
  border: none;
  margin: 0 8px;
  font-size: 14px;
  line-height: 30px;
  cursor: pointer;
  transition: color .3s ease;
}

.window-app.forien-quest-preview .quest-body .management .subquests .subquests-box .actions {
  flex: 0 0 100px;
  height: 100%;
}

.window-app.forien-quest-preview .quest-body .management .subquests footer {
  flex: 0 0 1px;
  margin: 8px 0 0 0;
}

.window-app.forien-quest-preview .quest-body .editor {
  height: calc(100% - 26px);
}

.window-app.forien-quest-preview .quest-body .gmnotes .editor {
  height: calc(100% - 36px);
<<<<<<< HEAD
=======
}

.window-app.forien-quest-preview .quest-body .tox .tox-toolbar-overlord {
  background-color: transparent;
  border-bottom: 1px solid #222;
  padding-bottom: 4px;
}

.window-app.forien-quest-preview .quest-body .tox .tox-toolbar,
.window-app.forien-quest-preview .quest-body .tox .tox-toolbar__overflow,
.window-app.forien-quest-preview .quest-body .tox .tox-toolbar__primary {
  background: transparent;
  background-color: transparent;
}

.window-app.forien-quest-preview .quest-body .tox.tox-tinymce .tox-tbtn {
  padding: 0;
  margin: 0 0 0 4px;
  width: 32px;
}

.window-app.forien-quest-preview .quest-body .tox.tox-tinymce .tox-tbtn[title="Formats"] {
  width: 90px;
>>>>>>> 785a5504
}<|MERGE_RESOLUTION|>--- conflicted
+++ resolved
@@ -2,22 +2,16 @@
 #forien-quest-log-form .window-content,
 .window-app.forien-quest-preview .window-content {
   padding: 0;
-  height: 100%;
-}
-
+  height: 100%; }
 #forien-quest-log .tab,
 #forien-quest-log-form .tab,
 .window-app.forien-quest-preview .tab {
   height: 100%;
-  display: none;
-}
-
-#forien-quest-log .tab.active,
-#forien-quest-log-form .tab.active,
-.window-app.forien-quest-preview .tab.active {
-  display: block;
-}
-
+  display: none; }
+  #forien-quest-log .tab.active,
+  #forien-quest-log-form .tab.active,
+  .window-app.forien-quest-preview .tab.active {
+    display: block; }
 #forien-quest-log h1,
 #forien-quest-log-form h1,
 .window-app.forien-quest-preview h1 {
@@ -26,9 +20,7 @@
   line-height: 1;
   font-weight: 700;
   padding: 0 0 4px 0;
-  margin: 0 0 8px 0;
-}
-
+  margin: 0 0 8px 0; }
 #forien-quest-log h2,
 #forien-quest-log-form h2,
 .window-app.forien-quest-preview h2 {
@@ -37,16 +29,12 @@
   font-weight: 700;
   padding: 0 0 2px 0;
   margin: 0 0 4px 0;
-  border-width: 2px;
-}
-
+  border-width: 2px; }
 #forien-quest-log label,
 #forien-quest-log-form label,
 .window-app.forien-quest-preview label {
   display: block;
-  margin-bottom: 3px;
-}
-
+  margin-bottom: 3px; }
 #forien-quest-log input[type="text"],
 #forien-quest-log-form input[type="text"],
 .window-app.forien-quest-preview input[type="text"] {
@@ -55,15 +43,11 @@
   padding: 4px 8px;
   box-shadow: 0 0 3px 1px transparent inset;
   transition: box-shadow .3s ease;
-  height: 26px;
-}
-
-#forien-quest-log input[type="text"]:hover,
-#forien-quest-log-form input[type="text"]:hover,
-.window-app.forien-quest-preview input[type="text"]:hover {
-  box-shadow: 0 0 0 1px #ff6400 inset;
-}
-
+  height: 26px; }
+  #forien-quest-log input[type="text"]:hover,
+  #forien-quest-log-form input[type="text"]:hover,
+  .window-app.forien-quest-preview input[type="text"]:hover {
+    box-shadow: 0 0 0 1px #ff6400 inset; }
 #forien-quest-log button,
 #forien-quest-log-form button,
 .window-app.forien-quest-preview button {
@@ -72,26 +56,18 @@
   border: 1px solid #333;
   border-radius: 5px;
   margin: 0 0 0 8px;
-  transition: border-color .3s ease,
- background .3s ease,
- box-shadow .3s ease;
-  cursor: pointer;
-}
-
-#forien-quest-log button:hover,
-#forien-quest-log-form button:hover,
-.window-app.forien-quest-preview button:hover {
-  box-shadow: 0 0 2px #ff6400 inset;
-  border-color: #ff6400;
-  background: #efefef;
-}
-
-#forien-quest-log button:first-child,
-#forien-quest-log-form button:first-child,
-.window-app.forien-quest-preview button:first-child {
-  margin-left: 0;
-}
-
+  transition: border-color .3s ease, background .3s ease, box-shadow .3s ease;
+  cursor: pointer; }
+  #forien-quest-log button:hover,
+  #forien-quest-log-form button:hover,
+  .window-app.forien-quest-preview button:hover {
+    box-shadow: 0 0 2px #ff6400 inset;
+    border-color: #ff6400;
+    background: #efefef; }
+  #forien-quest-log button:first-child,
+  #forien-quest-log-form button:first-child,
+  .window-app.forien-quest-preview button:first-child {
+    margin-left: 0; }
 #forien-quest-log nav,
 #forien-quest-log-form nav,
 .window-app.forien-quest-preview nav {
@@ -99,66 +75,50 @@
   background: rgba(255, 255, 255, 0.3);
   justify-content: flex-start;
   align-items: center;
-  padding: 0 16px;
-}
-
-#forien-quest-log nav .item,
-#forien-quest-log-form nav .item,
-.window-app.forien-quest-preview nav .item {
-  text-align: left;
-  flex: 0 0 1px;
-  margin-left: 1rem;
-  white-space: nowrap;
-  transition: color .3s ease;
-}
-
-#forien-quest-log nav .item:hover,
-#forien-quest-log-form nav .item:hover,
-.window-app.forien-quest-preview nav .item:hover {
-  text-shadow: none;
-  color: #ff6400;
-}
-
-#forien-quest-log nav .item:first-child,
-#forien-quest-log-form nav .item:first-child,
-.window-app.forien-quest-preview nav .item:first-child {
-  margin-left: 0;
-}
-
-#forien-quest-log nav .item.active, #forien-quest-log nav .item.active:hover,
-#forien-quest-log-form nav .item.active,
-#forien-quest-log-form nav .item.active:hover,
-.window-app.forien-quest-preview nav .item.active,
-.window-app.forien-quest-preview nav .item.active:hover {
-  font-weight: 700;
-  text-shadow: none;
-  color: inherit;
-}
-
+  padding: 0 16px; }
+  #forien-quest-log nav .item,
+  #forien-quest-log-form nav .item,
+  .window-app.forien-quest-preview nav .item {
+    text-align: left;
+    flex: 0 0 1px;
+    margin-left: 1rem;
+    white-space: nowrap;
+    transition: color .3s ease; }
+    #forien-quest-log nav .item:hover,
+    #forien-quest-log-form nav .item:hover,
+    .window-app.forien-quest-preview nav .item:hover {
+      text-shadow: none;
+      color: #ff6400; }
+    #forien-quest-log nav .item:first-child,
+    #forien-quest-log-form nav .item:first-child,
+    .window-app.forien-quest-preview nav .item:first-child {
+      margin-left: 0; }
+    #forien-quest-log nav .item.active, #forien-quest-log nav .item.active:hover,
+    #forien-quest-log-form nav .item.active,
+    #forien-quest-log-form nav .item.active:hover,
+    .window-app.forien-quest-preview nav .item.active,
+    .window-app.forien-quest-preview nav .item.active:hover {
+      font-weight: 700;
+      text-shadow: none;
+      color: inherit; }
 #forien-quest-log .hidden,
 #forien-quest-log-form .hidden,
 .window-app.forien-quest-preview .hidden {
-  display: none;
-}
-
+  display: none; }
 #forien-quest-log .editor,
 #forien-quest-log-form .editor,
 .window-app.forien-quest-preview .editor {
   height: 100%;
   padding: 8px;
   background: rgba(255, 255, 255, 0.5);
-  border-radius: 5px;
-}
-
-#forien-quest-log .editor .editor-content,
-#forien-quest-log-form .editor .editor-content,
-.window-app.forien-quest-preview .editor .editor-content {
-  height: 100%;
-  padding: 0;
-  padding: 0 4px 0 0;
-  overflow: auto;
-}
-
+  border-radius: 5px; }
+  #forien-quest-log .editor .editor-content,
+  #forien-quest-log-form .editor .editor-content,
+  .window-app.forien-quest-preview .editor .editor-content {
+    height: 100%;
+    padding: 0;
+    padding: 0 4px 0 0;
+    overflow: auto; }
 #forien-quest-log .actions,
 #forien-quest-log-form .actions,
 .window-app.forien-quest-preview .actions {
@@ -167,1058 +127,687 @@
   height: 100%;
   display: flex;
   justify-content: center;
-  align-items: center;
-}
-
-#forien-quest-log .actions i,
-#forien-quest-log-form .actions i,
-.window-app.forien-quest-preview .actions i {
-  font-size: 16px;
-  margin-left: 4px;
-  cursor: pointer;
-  color: rgba(0, 0, 0, 0.75);
-  transition: color .3s ease;
-}
-
-#forien-quest-log .actions i.delete,
-#forien-quest-log-form .actions i.delete,
-.window-app.forien-quest-preview .actions i.delete {
-  color: rgba(255, 0, 0, 0.4);
-}
-
-#forien-quest-log .actions i.fa-play,
-#forien-quest-log-form .actions i.fa-play,
-.window-app.forien-quest-preview .actions i.fa-play {
-  font-size: 14px;
-<<<<<<< HEAD
-=======
-  padding-top: 2px;
->>>>>>> 785a5504
-}
-
-#forien-quest-log .actions i:hover,
-#forien-quest-log-form .actions i:hover,
-.window-app.forien-quest-preview .actions i:hover {
-  color: #ff6400;
-}
-
-#forien-quest-log .actions i:first-child,
-#forien-quest-log-form .actions i:first-child,
-.window-app.forien-quest-preview .actions i:first-child {
-  margin: 0;
-}
+  align-items: center; }
+  #forien-quest-log .actions i,
+  #forien-quest-log-form .actions i,
+  .window-app.forien-quest-preview .actions i {
+    font-size: 16px;
+    margin-left: 4px;
+    cursor: pointer;
+    color: rgba(0, 0, 0, 0.75);
+    transition: color .3s ease; }
+    #forien-quest-log .actions i.delete,
+    #forien-quest-log-form .actions i.delete,
+    .window-app.forien-quest-preview .actions i.delete {
+      color: rgba(255, 0, 0, 0.4); }
+    #forien-quest-log .actions i.fa-play,
+    #forien-quest-log-form .actions i.fa-play,
+    .window-app.forien-quest-preview .actions i.fa-play {
+      font-size: 14px;
+      padding-top: 2px; }
+    #forien-quest-log .actions i:hover,
+    #forien-quest-log-form .actions i:hover,
+    .window-app.forien-quest-preview .actions i:hover {
+      color: #ff6400; }
+    #forien-quest-log .actions i:first-child,
+    #forien-quest-log-form .actions i:first-child,
+    .window-app.forien-quest-preview .actions i:first-child {
+      margin: 0; }
 
 #forien-quest-log {
   min-width: 500px;
-  min-height: 640px;
-}
-
-#forien-quest-log .quest-log {
-  height: 100%;
-  overflow-y: auto;
-  display: flex;
-  flex-direction: column;
-  background: rgba(0, 0, 0, 0.1);
-  padding: 0 0 24px 0;
-}
-
-#forien-quest-log .quest-log.bookmarks nav {
-  position: absolute;
-  left: 0;
-  transform: translateX(-100%);
-  flex-direction: column;
-  align-items: flex-end;
-  background: none;
-  padding: 0;
-  flex: 0;
-}
-
-#forien-quest-log .quest-log.bookmarks nav .item {
-  background: url("/ui/parchment.jpg") repeat;
-  text-align: right;
-  margin: 0;
-  margin-bottom: 4px;
-  padding: 8px 16px;
-  width: 150px;
-  border-radius: 5px 0 0 5px;
-  position: relative;
-  z-index: 1;
-  box-shadow: -5px 0 5px -5px rgba(0, 0, 0, 0.25) inset, 0 5px 5px -5px rgba(0, 0, 0, 0.3), 0 -5px 5px -5px rgba(0, 0, 0, 0.3), -2px 0 5px -2px rgba(0, 0, 0, 0.3);
-  transition: padding .3s ease, width .3s ease, color .3s ease;
-}
-
-#forien-quest-log .quest-log.bookmarks nav .item:hover {
-  padding-right: 32px;
-  width: 166px;
-}
-
-#forien-quest-log .quest-log.bookmarks nav .item.active {
-  padding-right: 32px;
-  width: 166px;
-}
-
-#forien-quest-log .quest-log.bookmarks nav .item.active::after {
-  content: '';
-  position: absolute;
-  width: 100%;
-  height: 100%;
-  top: 0;
-  left: 0;
-  background: rgba(0, 0, 0, 0.1);
-  border-radius: 5px 0 0 5px;
-  z-index: -1;
-}
-
-#forien-quest-log .quest-log .log-body {
-  flex: 1;
-  overflow-y: hidden;
-  padding: 0 16px;
-}
-
-#forien-quest-log .quest-log .tab {
-  flex-direction: column;
-  padding: 16px 0 0 0;
-}
-
-#forien-quest-log .quest-log .tab.active {
-  display: flex;
-}
-
-#forien-quest-log .quest-log .tab .table {
-  flex: 1;
-  overflow-y: auto;
-}
-
-#forien-quest-log .quest-log .table ul {
-  list-style: none;
-  margin: 0;
-  padding: 0;
-}
-
-#forien-quest-log .quest-log .table ul li {
-  display: flex;
-  justify-content: flex-start;
-  align-items: center;
-  margin: 0 4px 2px 0;
-  background: rgba(255, 255, 255, 0.3);
-  border: 1px solid transparent;
-  border-radius: 5px;
-  height: 42px;
-  transition: border-color .3s ease, box-shadow .3s ease;
-}
-
-#forien-quest-log .quest-log .table ul li:hover {
-  border-color: #ff6400;
-  box-shadow: 0 0 2px #ff6400 inset;
-}
-
-#forien-quest-log .quest-log .table ul .img {
-  flex: 0 0 40px;
-  width: 40px;
-  height: 40px;
-  border-radius: 5px 0 0 5px;
-  background-size: cover;
-  background-position: center;
-}
-
-#forien-quest-log .quest-log .table ul .personal-quest-icon {
-  margin-left: 8px;
-}
-
-#forien-quest-log .quest-log .table ul .title {
-  flex: 1;
-  display: flex;
-  flex-direction: column;
-  justify-content: center;
-  height: 100%;
-  padding: 0 8px;
-  cursor: pointer;
-}
-
-#forien-quest-log .quest-log .table ul .title h2 {
-  margin: 0;
-  padding: 0;
-  line-height: 1;
-  border: none;
-  font-size: 16px;
-  font-weight: 700;
-}
-
-#forien-quest-log .quest-log .table ul .title p {
-  margin: 0;
-  padding: 0;
-  font-size: 12px;
-  font-weight: 400;
-}
-
-#forien-quest-log .quest-log .table ul .tasks {
-  flex: 0 0 60px;
-  border-left: 1px solid rgba(0, 0, 0, 0.15);
-  height: 100%;
-  display: flex;
-  justify-content: center;
-  align-items: center;
-}
-
-#forien-quest-log .quest-log footer {
-  flex: 0 0 1px;
-  padding: 8px 16px 0 16px;
-  display: flex;
-}
+  min-height: 640px; }
+  #forien-quest-log .quest-log {
+    height: 100%;
+    overflow-y: auto;
+    display: flex;
+    flex-direction: column;
+    background: rgba(0, 0, 0, 0.1);
+    padding: 0 0 24px 0; }
+  #forien-quest-log .quest-log.bookmarks nav {
+    position: absolute;
+    left: 0;
+    transform: translateX(-100%);
+    flex-direction: column;
+    align-items: flex-end;
+    background: none;
+    padding: 0;
+    flex: 0; }
+    #forien-quest-log .quest-log.bookmarks nav .item {
+      background: url("/ui/parchment.jpg") repeat;
+      text-align: right;
+      margin: 0;
+      margin-bottom: 4px;
+      padding: 8px 16px;
+      width: 150px;
+      border-radius: 5px 0 0 5px;
+      position: relative;
+      z-index: 1;
+      box-shadow: -5px 0 5px -5px rgba(0, 0, 0, 0.25) inset, 0 5px 5px -5px rgba(0, 0, 0, 0.3), 0 -5px 5px -5px rgba(0, 0, 0, 0.3), -2px 0 5px -2px rgba(0, 0, 0, 0.3);
+      transition: padding .3s ease, width .3s ease, color .3s ease; }
+      #forien-quest-log .quest-log.bookmarks nav .item:hover {
+        padding-right: 32px;
+        width: 166px; }
+    #forien-quest-log .quest-log.bookmarks nav .item.active {
+      padding-right: 32px;
+      width: 166px; }
+      #forien-quest-log .quest-log.bookmarks nav .item.active::after {
+        content: '';
+        position: absolute;
+        width: 100%;
+        height: 100%;
+        top: 0;
+        left: 0;
+        background: rgba(0, 0, 0, 0.1);
+        border-radius: 5px 0 0 5px;
+        z-index: -1; }
+  #forien-quest-log .quest-log .log-body {
+    flex: 1;
+    overflow-y: hidden;
+    padding: 0 16px; }
+  #forien-quest-log .quest-log .tab {
+    flex-direction: column;
+    padding: 16px 0 0 0; }
+    #forien-quest-log .quest-log .tab.active {
+      display: flex; }
+    #forien-quest-log .quest-log .tab .table {
+      flex: 1;
+      overflow-y: auto; }
+  #forien-quest-log .quest-log .table ul {
+    list-style: none;
+    margin: 0;
+    padding: 0; }
+    #forien-quest-log .quest-log .table ul li {
+      display: flex;
+      justify-content: flex-start;
+      align-items: center;
+      margin: 0 4px 2px 0;
+      background: rgba(255, 255, 255, 0.3);
+      border: 1px solid transparent;
+      border-radius: 5px;
+      height: 42px;
+      transition: border-color .3s ease, box-shadow .3s ease; }
+      #forien-quest-log .quest-log .table ul li:hover {
+        border-color: #ff6400;
+        box-shadow: 0 0 2px #ff6400 inset; }
+    #forien-quest-log .quest-log .table ul .img {
+      flex: 0 0 40px;
+      width: 40px;
+      height: 40px;
+      border-radius: 5px 0 0 5px;
+      background-size: cover;
+      background-position: center; }
+    #forien-quest-log .quest-log .table ul .personal-quest-icon {
+      margin-left: 8px; }
+    #forien-quest-log .quest-log .table ul .title {
+      flex: 1;
+      display: flex;
+      flex-direction: column;
+      justify-content: center;
+      height: 100%;
+      padding: 0 8px;
+      cursor: pointer; }
+      #forien-quest-log .quest-log .table ul .title h2 {
+        margin: 0;
+        padding: 0;
+        line-height: 1;
+        border: none;
+        font-size: 16px;
+        font-weight: 700; }
+      #forien-quest-log .quest-log .table ul .title p {
+        margin: 0;
+        padding: 0;
+        font-size: 12px;
+        font-weight: 400; }
+    #forien-quest-log .quest-log .table ul .tasks {
+      flex: 0 0 60px;
+      border-left: 1px solid rgba(0, 0, 0, 0.15);
+      height: 100%;
+      display: flex;
+      justify-content: center;
+      align-items: center; }
+  #forien-quest-log .quest-log footer {
+    flex: 0 0 1px;
+    padding: 8px 16px 0 16px;
+    display: flex; }
 
 #forien-quest-log-form form {
   padding: 1rem;
   display: flex;
   flex-direction: column;
   background: rgba(0, 0, 0, 0.1);
-  height: 100%;
-}
-
+  height: 100%; }
 #forien-quest-log-form form header {
-  flex: 0 0 1px;
-}
-
-#forien-quest-log-form form header .source-details {
-  display: flex;
-}
-
-#forien-quest-log-form form header .source-image {
-  flex: 0 0 100px;
-  height: 100px;
-  font-size: 12px;
-  line-height: 1.2;
-  font-weight: 700;
-  text-align: center;
-  margin-right: 8px;
-}
-
-#forien-quest-log-form form header .source-image .giver-portrait {
-  width: 100%;
-  height: 100%;
-  background-size: cover;
-  background-position: center;
-  border-radius: 5px;
-}
-
-#forien-quest-log-form form header .source-image .hidden {
-  display: none;
-}
-
-#forien-quest-log-form form header .source-image span {
-  display: flex;
-  justify-content: center;
-  align-items: center;
-  height: 100%;
-  border: 2px dashed rgba(0, 0, 0, 0.5);
-  border-radius: 5px;
-  padding: 8px;
-}
-
-#forien-quest-log-form form header .source-info {
-  flex: 1;
-  height: 100px;
-}
-
-#forien-quest-log-form form header .quest-giver {
-  margin-bottom: 8px;
-}
-
+  flex: 0 0 1px; }
+  #forien-quest-log-form form header .source-details {
+    display: flex; }
+  #forien-quest-log-form form header .source-image {
+    flex: 0 0 100px;
+    height: 100px;
+    font-size: 12px;
+    line-height: 1.2;
+    font-weight: 700;
+    text-align: center;
+    margin-right: 8px; }
+    #forien-quest-log-form form header .source-image .giver-portrait {
+      width: 100%;
+      height: 100%;
+      background-size: cover;
+      background-position: center;
+      border-radius: 5px; }
+    #forien-quest-log-form form header .source-image .hidden {
+      display: none; }
+    #forien-quest-log-form form header .source-image span {
+      display: flex;
+      justify-content: center;
+      align-items: center;
+      height: 100%;
+      border: 2px dashed rgba(0, 0, 0, 0.5);
+      border-radius: 5px;
+      padding: 8px; }
+  #forien-quest-log-form form header .source-info {
+    flex: 1;
+    height: 100px; }
+  #forien-quest-log-form form header .quest-giver {
+    margin-bottom: 8px; }
 #forien-quest-log-form .quest-title {
-  margin-top: 8px;
-}
-
+  margin-top: 8px; }
 #forien-quest-log-form .quest-text {
   margin-top: 8px;
   display: flex;
   flex: 1;
-  overflow-y: hidden;
-}
-
-#forien-quest-log-form .quest-text .quest-description,
-#forien-quest-log-form .quest-text .quest-notes {
-  flex: 1;
-}
-
-#forien-quest-log-form .quest-text .quest-notes {
-  margin-left: 8px;
-}
-
-#forien-quest-log-form .quest-text .editor {
-  padding: 8px;
-  background: rgba(255, 255, 255, 0.5);
-  border-radius: 5px;
-  height: calc(100% - 30px);
-}
-
-<<<<<<< HEAD
-=======
-#forien-quest-log-form .quest-text .editor .tox .tox-toolbar-overlord {
-  background-color: transparent;
-  border-bottom: 1px solid #222;
-  padding-bottom: 4px;
-}
-
-#forien-quest-log-form .quest-text .editor .tox .tox-toolbar,
-#forien-quest-log-form .quest-text .editor .tox .tox-toolbar__overflow,
-#forien-quest-log-form .quest-text .editor .tox .tox-toolbar__primary {
-  background: transparent;
-  background-color: transparent;
-}
-
-#forien-quest-log-form .quest-text .editor .tox.tox-tinymce .tox-tbtn {
-  padding: 0;
-  margin: 0 0 0 4px;
-  width: 32px;
-}
-
-#forien-quest-log-form .quest-text .editor .tox.tox-tinymce .tox-tbtn[title="Formats"] {
-  width: 90px;
-}
-
->>>>>>> 785a5504
-#forien-quest-log-form .quest-text .editor .editor-content {
-  height: 100%;
-  overflow-y: auto;
-  margin: 0;
-  padding: 0 12px 0 0;
-}
-
+  overflow-y: hidden; }
+  #forien-quest-log-form .quest-text .quest-description,
+  #forien-quest-log-form .quest-text .quest-notes {
+    flex: 1; }
+  #forien-quest-log-form .quest-text .quest-notes {
+    margin-left: 8px; }
+  #forien-quest-log-form .quest-text .editor {
+    padding: 8px;
+    background: rgba(255, 255, 255, 0.5);
+    border-radius: 5px;
+    height: calc(100% - 30px); }
+    #forien-quest-log-form .quest-text .editor .tox .tox-toolbar-overlord {
+      background-color: transparent;
+      border-bottom: 1px solid #222;
+      padding-bottom: 4px; }
+    #forien-quest-log-form .quest-text .editor .tox .tox-toolbar,
+    #forien-quest-log-form .quest-text .editor .tox .tox-toolbar__overflow,
+    #forien-quest-log-form .quest-text .editor .tox .tox-toolbar__primary {
+      background: transparent;
+      background-color: transparent; }
+    #forien-quest-log-form .quest-text .editor .tox.tox-tinymce .tox-tbtn {
+      padding: 0;
+      margin: 0 0 0 4px;
+      width: 32px; }
+    #forien-quest-log-form .quest-text .editor .tox.tox-tinymce .tox-tbtn[title="Formats"] {
+      width: 90px; }
+    #forien-quest-log-form .quest-text .editor .editor-content {
+      height: 100%;
+      overflow-y: auto;
+      margin: 0;
+      padding: 0 12px 0 0; }
 #forien-quest-log-form footer {
   flex: 0 0 1px;
-  margin-top: 8px;
-}
+  margin-top: 8px; }
 
 .window-app.forien-quest-preview {
   min-width: 940px;
-  min-height: 640px;
-}
+  min-height: 640px; }
+  .window-app.forien-quest-preview .tab.active {
+    display: flex;
+    flex-direction: column; }
+  .window-app.forien-quest-preview .quest-preview {
+    height: 100%;
+    overflow-y: hidden;
+    display: flex;
+    flex-direction: column;
+    background: rgba(0, 0, 0, 0.1);
+    padding: 0 0 24px 0; }
+  .window-app.forien-quest-preview .quest-body {
+    height: 100%;
+    flex: 1;
+    overflow-y: auto;
+    padding: 16px 16px 0 16px; }
+    .window-app.forien-quest-preview .quest-body .details-header {
+      display: flex;
+      flex: 0 0 1px;
+      margin-bottom: 16px; }
+      .window-app.forien-quest-preview .quest-body .details-header .quest-giver-gc {
+        width: 100px;
+        height: 100px;
+        background-color: rgba(0, 0, 0, 0.1);
+        border-radius: 5px;
+        flex: 0 0 100px;
+        margin-right: 16px;
+        position: relative; }
+        .window-app.forien-quest-preview .quest-body .details-header .quest-giver-gc .quest-giver-image {
+          height: 100%;
+          width: 100%;
+          background-size: cover;
+          background-position: center;
+          cursor: pointer; }
+        .window-app.forien-quest-preview .quest-body .details-header .quest-giver-gc .toggleImage {
+          position: absolute;
+          top: 0;
+          left: 0;
+          display: flex;
+          justify-content: center;
+          align-items: center;
+          background: #efefef;
+          border-radius: 5px;
+          width: 22px;
+          height: 22px;
+          transition: color .3s ease; }
+          .window-app.forien-quest-preview .quest-body .details-header .quest-giver-gc .toggleImage:hover {
+            color: #ff6400; }
+          .window-app.forien-quest-preview .quest-body .details-header .quest-giver-gc .toggleImage i {
+            font-size: 16px;
+            border-radius: 50%;
+            line-height: 1; }
+      .window-app.forien-quest-preview .quest-body .details-header .quest-setup {
+        flex: 1;
+        display: flex;
+        flex-direction: column; }
+        .window-app.forien-quest-preview .quest-body .details-header .quest-setup .quest-title {
+          display: flex;
+          justify-content: space-between;
+          align-items: center; }
+        .window-app.forien-quest-preview .quest-body .details-header .quest-setup .editable-container {
+          flex: 1; }
+          .window-app.forien-quest-preview .quest-body .details-header .quest-setup .editable-container input {
+            margin-bottom: 8px;
+            height: 28px; }
+        .window-app.forien-quest-preview .quest-body .details-header .quest-setup .splash-image-link {
+          flex: 0 0 100px;
+          background-size: cover;
+          background-position: center;
+          position: relative;
+          cursor: pointer; }
+          .window-app.forien-quest-preview .quest-body .details-header .quest-setup .splash-image-link span {
+            position: absolute;
+            width: 100%;
+            height: 100%;
+            display: flex;
+            justify-content: center;
+            align-items: center;
+            background: rgba(0, 0, 0, 0.3);
+            top: 50%;
+            left: 50%;
+            transform: translate(-50%, -50%);
+            font-size: 28px;
+            color: rgba(255, 255, 255, 0.65);
+            opacity: 1;
+            transition: opacity .3s ease; }
+            .window-app.forien-quest-preview .quest-body .details-header .quest-setup .splash-image-link span:hover {
+              opacity: 0; }
+        .window-app.forien-quest-preview .quest-body .details-header .quest-setup .actions {
+          flex: 0 0 1px;
+          padding: 0 8px; }
+          .window-app.forien-quest-preview .quest-body .details-header .quest-setup .actions i {
+            font-size: 18px;
+            transition: color .3s ease;
+            cursor: pointer; }
+            .window-app.forien-quest-preview .quest-body .details-header .quest-setup .actions i:hover {
+              color: #ff6400; }
+        .window-app.forien-quest-preview .quest-body .details-header .quest-setup .quest-title .actions {
+          border: none; }
+        .window-app.forien-quest-preview .quest-body .details-header .quest-setup section {
+          flex: 1;
+          display: flex;
+          background: rgba(255, 255, 255, 0.15);
+          border-radius: 5px;
+          overflow: hidden; }
+        .window-app.forien-quest-preview .quest-body .details-header .quest-setup .quest-details {
+          flex: 1;
+          display: flex;
+          flex-direction: column;
+          justify-content: center;
+          padding: 8px 16px; }
+        .window-app.forien-quest-preview .quest-body .details-header .quest-setup .quest-giver-name h2 {
+          display: inline-block;
+          margin: 0;
+          border: none;
+          cursor: pointer;
+          transition: color .3s ease; }
+          .window-app.forien-quest-preview .quest-body .details-header .quest-setup .quest-giver-name h2:hover {
+            color: #ff6400; }
+        .window-app.forien-quest-preview .quest-body .details-header .quest-setup .quest-status {
+          display: flex; }
+          .window-app.forien-quest-preview .quest-body .details-header .quest-setup .quest-status p {
+            margin: 0 8px 0 0; }
+          .window-app.forien-quest-preview .quest-body .details-header .quest-setup .quest-status p::after {
+            content: '|';
+            margin-left: 8px; }
+          .window-app.forien-quest-preview .quest-body .details-header .quest-setup .quest-status p:last-child {
+            margin: 0; }
+          .window-app.forien-quest-preview .quest-body .details-header .quest-setup .quest-status p:last-child::after {
+            content: none; }
+          .window-app.forien-quest-preview .quest-body .details-header .quest-setup .quest-status .quest-name {
+            transition: color .3s ease;
+            cursor: pointer; }
+            .window-app.forien-quest-preview .quest-body .details-header .quest-setup .quest-status .quest-name i {
+              font-size: 12px; }
+            .window-app.forien-quest-preview .quest-body .details-header .quest-setup .quest-status .quest-name:hover {
+              color: #ff6400; }
+    .window-app.forien-quest-preview .quest-body .quest-info {
+      display: flex;
+      flex: 1;
+      overflow-y: hidden; }
+      .window-app.forien-quest-preview .quest-body .quest-info header {
+        display: flex;
+        justify-content: space-between; }
+      .window-app.forien-quest-preview .quest-body .quest-info .quest-col-right button {
+        flex: 0 0 1px;
+        white-space: nowrap;
+        height: 18px;
+        font-size: 12px;
+        line-height: 1; }
+        .window-app.forien-quest-preview .quest-body .quest-info .quest-col-right button i {
+          font-size: 10px; }
+      .window-app.forien-quest-preview .quest-body .quest-info .quest-description {
+        flex: 0 0 50%;
+        height: 100%;
+        overflow-y: hidden;
+        margin-right: 8px; }
+        .window-app.forien-quest-preview .quest-body .quest-info .quest-description .description {
+          height: calc(100% - 26px);
+          overflow: hidden;
+          background: rgba(255, 255, 255, 0.4);
+          border-radius: 5px;
+          padding: 8px; }
+          .window-app.forien-quest-preview .quest-body .quest-info .quest-description .description .description-content {
+            height: 100%;
+            overflow: auto;
+            padding: 0 4px 0 0; }
+      .window-app.forien-quest-preview .quest-body .quest-info .quest-col-right {
+        flex: 1;
+        display: flex;
+        flex-direction: column; }
+        .window-app.forien-quest-preview .quest-body .quest-info .quest-col-right h2 {
+          border: none;
+          margin: 0; }
+        .window-app.forien-quest-preview .quest-body .quest-info .quest-col-right header {
+          border-bottom: 2px solid #782e22;
+          margin-bottom: 4px;
+          flex: 0 0 1px; }
+        .window-app.forien-quest-preview .quest-body .quest-info .quest-col-right .quest-tasks,
+        .window-app.forien-quest-preview .quest-body .quest-info .quest-col-right .quest-rewards {
+          flex: 0 0 calc(50% - 8px);
+          display: flex;
+          flex-direction: column;
+          overflow-y: hidden; }
+          .window-app.forien-quest-preview .quest-body .quest-info .quest-col-right .quest-tasks .quest-box,
+          .window-app.forien-quest-preview .quest-body .quest-info .quest-col-right .quest-rewards .quest-box {
+            flex: 1;
+            overflow-y: hidden; }
+          .window-app.forien-quest-preview .quest-body .quest-info .quest-col-right .quest-tasks ul,
+          .window-app.forien-quest-preview .quest-body .quest-info .quest-col-right .quest-rewards ul {
+            height: 100%;
+            overflow-y: auto;
+            margin: 0;
+            padding: 0;
+            list-style: none;
+            display: flex;
+            flex-direction: column; }
+            .window-app.forien-quest-preview .quest-body .quest-info .quest-col-right .quest-tasks ul li,
+            .window-app.forien-quest-preview .quest-body .quest-info .quest-col-right .quest-rewards ul li {
+              display: flex;
+              border-radius: 5px;
+              background: rgba(255, 255, 255, 0.3);
+              margin: 0 4px 2px 0;
+              align-items: center; }
+          .window-app.forien-quest-preview .quest-body .quest-info .quest-col-right .quest-tasks .actions,
+          .window-app.forien-quest-preview .quest-body .quest-info .quest-col-right .quest-rewards .actions {
+            flex: 0 0 100px;
+            height: 100%;
+            cursor: default; }
+            .window-app.forien-quest-preview .quest-body .quest-info .quest-col-right .quest-tasks .actions i,
+            .window-app.forien-quest-preview .quest-body .quest-info .quest-col-right .quest-rewards .actions i {
+              min-width: 16px;
+              text-align: center; }
+            .window-app.forien-quest-preview .quest-body .quest-info .quest-col-right .quest-tasks .actions .fa-sort,
+            .window-app.forien-quest-preview .quest-body .quest-info .quest-col-right .quest-rewards .actions .fa-sort {
+              cursor: move; }
+            .window-app.forien-quest-preview .quest-body .quest-info .quest-col-right .quest-tasks .actions .del-btn,
+            .window-app.forien-quest-preview .quest-body .quest-info .quest-col-right .quest-rewards .actions .del-btn {
+              color: rgba(255, 0, 0, 0.4); }
+              .window-app.forien-quest-preview .quest-body .quest-info .quest-col-right .quest-tasks .actions .del-btn:hover,
+              .window-app.forien-quest-preview .quest-body .quest-info .quest-col-right .quest-rewards .actions .del-btn:hover {
+                color: #ff6400; }
+            .window-app.forien-quest-preview .quest-body .quest-info .quest-col-right .quest-tasks .actions .fa-pen,
+            .window-app.forien-quest-preview .quest-body .quest-info .quest-col-right .quest-rewards .actions .fa-pen {
+              font-size: 14px; }
+          .window-app.forien-quest-preview .quest-body .quest-info .quest-col-right .quest-tasks .editable-container,
+          .window-app.forien-quest-preview .quest-body .quest-info .quest-col-right .quest-rewards .editable-container {
+            flex: 1;
+            padding: 4px 8px; }
+            .window-app.forien-quest-preview .quest-body .quest-info .quest-col-right .quest-tasks .editable-container p,
+            .window-app.forien-quest-preview .quest-body .quest-info .quest-col-right .quest-rewards .editable-container p {
+              margin: 0; }
+            .window-app.forien-quest-preview .quest-body .quest-info .quest-col-right .quest-tasks .editable-container input,
+            .window-app.forien-quest-preview .quest-body .quest-info .quest-col-right .quest-rewards .editable-container input {
+              padding: 0 4px;
+              line-height: 14px;
+              height: 16px; }
+        .window-app.forien-quest-preview .quest-body .quest-info .quest-col-right .quest-tasks {
+          margin-bottom: 16px; }
+          .window-app.forien-quest-preview .quest-body .quest-info .quest-col-right .quest-tasks .toggleState {
+            display: flex;
+            align-items: center;
+            justify-content: center;
+            flex: 0 0 32px;
+            height: 100%;
+            border-right: 1px solid rgba(0, 0, 0, 0.15);
+            font-size: 18px;
+            cursor: pointer;
+            transition: color .3s ease; }
+            .window-app.forien-quest-preview .quest-body .quest-info .quest-col-right .quest-tasks .toggleState:hover {
+              color: #ff6400; }
+          .window-app.forien-quest-preview .quest-body .quest-info .quest-col-right .quest-tasks .state-container {
+            display: flex;
+            align-items: center;
+            justify-content: center;
+            flex: 0 0 32px;
+            height: 100%;
+            border-right: 1px solid rgba(0, 0, 0, 0.15);
+            font-size: 18px; }
+            .window-app.forien-quest-preview .quest-body .quest-info .quest-col-right .quest-tasks .state-container .state-display {
+              background: rgba(0, 0, 0, 0.05);
+              border: 1px solid rgba(0, 0, 0, 0.3);
+              width: 16px;
+              height: 16px;
+              border-radius: 2px;
+              display: flex;
+              justify-content: center;
+              align-items: center; }
+              .window-app.forien-quest-preview .quest-body .quest-info .quest-col-right .quest-tasks .state-container .state-display i {
+                font-size: 11px;
+                line-height: 16px; }
+          .window-app.forien-quest-preview .quest-body .quest-info .quest-col-right .quest-tasks .quest-name {
+            cursor: pointer;
+            transition: color .3s ease;
+            margin: 0;
+            padding: 4px 8px;
+            display: inline-block; }
+            .window-app.forien-quest-preview .quest-body .quest-info .quest-col-right .quest-tasks .quest-name:hover {
+              color: #ff6400; }
+            .window-app.forien-quest-preview .quest-body .quest-info .quest-col-right .quest-tasks .quest-name i {
+              font-size: 12px; }
+          .window-app.forien-quest-preview .quest-body .quest-info .quest-col-right .quest-tasks .task-hidden {
+            background: rgba(0, 0, 0, 0.15); }
+            .window-app.forien-quest-preview .quest-body .quest-info .quest-col-right .quest-tasks .task-hidden .task-name {
+              opacity: .5; }
+        .window-app.forien-quest-preview .quest-body .quest-info .quest-col-right .quest-rewards .reward {
+          overflow: hidden;
+          flex: 0 0 25px; }
+        .window-app.forien-quest-preview .quest-body .quest-info .quest-col-right .quest-rewards .drop-info {
+          flex: 1 0 25px;
+          line-height: 20px;
+          border: 2px dashed rgba(0, 0, 0, 0.5);
+          border-radius: 5px;
+          padding: 0 16px;
+          text-align: center;
+          margin-right: 4px;
+          margin-bottom: 4px;
+          background: transparent;
+          justify-content: center; }
+        .window-app.forien-quest-preview .quest-body .quest-info .quest-col-right .quest-rewards .reward-hidden {
+          background: rgba(0, 0, 0, 0.15); }
+          .window-app.forien-quest-preview .quest-body .quest-info .quest-col-right .quest-rewards .reward-hidden .reward-image {
+            opacity: .5; }
+          .window-app.forien-quest-preview .quest-body .quest-info .quest-col-right .quest-rewards .reward-hidden .reward-name {
+            opacity: .5; }
+        .window-app.forien-quest-preview .quest-body .quest-info .quest-col-right .quest-rewards .reward-image {
+          flex: 0 0 25px;
+          width: 25px;
+          height: 25px;
+          background-size: cover;
+          background-position: center; }
+        .window-app.forien-quest-preview .quest-body .quest-info .quest-col-right .quest-rewards .reward-name {
+          flex: 1;
+          font-size: 14px;
+          font-weight: 400;
+          margin: 0;
+          padding-right: 8px; }
+    .window-app.forien-quest-preview .quest-body .management .row {
+      display: flex;
+      flex: 0 0 1px; }
+    .window-app.forien-quest-preview .quest-body .management .quest-settings {
+      display: flex;
+      flex-direction: column;
+      flex: 1;
+      margin-right: 8px;
+      height: 226px; }
+      .window-app.forien-quest-preview .quest-body .management .quest-settings .setting-groups {
+        flex: 0 0 1px; }
+        .window-app.forien-quest-preview .quest-body .management .quest-settings .setting-groups .personal-quest-description {
+          font-size: 13px;
+          margin: 4px 0 2px 26px; }
+      .window-app.forien-quest-preview .quest-body .management .quest-settings .input-group {
+        display: flex;
+        align-items: center;
+        background: rgba(255, 255, 255, 0.4);
+        border-radius: 5px;
+        padding: 2px;
+        margin-bottom: 2px; }
+      .window-app.forien-quest-preview .quest-body .management .quest-settings input[type="checkbox"] {
+        flex: 0 0 20px;
+        width: 20px;
+        height: 20px;
+        margin: 0; }
+      .window-app.forien-quest-preview .quest-body .management .quest-settings label {
+        margin: 0 0 0 4px;
+        width: calc(100% - 20px);
+        overflow: hidden;
+        text-overflow: ellipsis; }
+    .window-app.forien-quest-preview .quest-body .management .personal-quest-settings {
+      margin-left: 26px;
+      flex: 1;
+      overflow: hidden; }
+      .window-app.forien-quest-preview .quest-body .management .personal-quest-settings ul {
+        margin: 0;
+        padding: 0 2px 0 0;
+        list-style: none;
+        display: flex;
+        flex-wrap: wrap;
+        width: calc(100% + 2px);
+        margin-left: -2px;
+        height: 100%;
+        overflow-y: auto; }
+        .window-app.forien-quest-preview .quest-body .management .personal-quest-settings ul.disabled {
+          opacity: .5; }
+          .window-app.forien-quest-preview .quest-body .management .personal-quest-settings ul.disabled li {
+            cursor: default; }
+            .window-app.forien-quest-preview .quest-body .management .personal-quest-settings ul.disabled li:hover {
+              background: inherit; }
+          .window-app.forien-quest-preview .quest-body .management .personal-quest-settings ul.disabled input, .window-app.forien-quest-preview .quest-body .management .personal-quest-settings ul.disabled label {
+            cursor: default; }
+        .window-app.forien-quest-preview .quest-body .management .personal-quest-settings ul li {
+          cursor: pointer;
+          flex: 0 0 calc(100% / 4 - 4px);
+          display: flex;
+          align-items: center;
+          background: rgba(255, 255, 255, 0.4);
+          border-radius: 5px;
+          padding: 2px 8px 2px 2px;
+          margin: 2px;
+          white-space: nowrap;
+          overflow: hidden; }
+          .window-app.forien-quest-preview .quest-body .management .personal-quest-settings ul li:hover {
+            background: rgba(255, 255, 255, 0.6); }
+          .window-app.forien-quest-preview .quest-body .management .personal-quest-settings ul li input, .window-app.forien-quest-preview .quest-body .management .personal-quest-settings ul li label {
+            cursor: pointer; }
+    .window-app.forien-quest-preview .quest-body .management .quest-splash {
+      flex: 0 0 calc(100% / 3); }
+      .window-app.forien-quest-preview .quest-body .management .quest-splash .splash-image {
+        width: 100%;
+        height: 200px;
+        background-size: cover;
+        background-position: center;
+        background-color: rgba(255, 255, 255, 0.4);
+        border-radius: 5px;
+        cursor: pointer; }
+        .window-app.forien-quest-preview .quest-body .management .quest-splash .splash-image:hover {
+          background-color: rgba(255, 255, 255, 0.6); }
+    .window-app.forien-quest-preview .quest-body .management .subquests {
+      flex: 1;
+      display: flex;
+      flex-direction: column;
+      margin-top: 16px;
+      overflow: hidden; }
+      .window-app.forien-quest-preview .quest-body .management .subquests h2 {
+        flex: 0 0 1px; }
+      .window-app.forien-quest-preview .quest-body .management .subquests .subquests-box {
+        flex: 1;
+        overflow-y: auto;
+        margin: 0;
+        padding: 0;
+        list-style: none; }
+        .window-app.forien-quest-preview .quest-body .management .subquests .subquests-box li {
+          display: flex;
+          align-items: center;
+          background: rgba(255, 255, 255, 0.3);
+          height: 30px;
+          border-radius: 5px;
+          margin: 0 4px 2px 0;
+          border: 1px solid transparent;
+          transition: border-color .3s ease, box-shadow .3s ease; }
+          .window-app.forien-quest-preview .quest-body .management .subquests .subquests-box li:hover {
+            border-color: #ff6400;
+            box-shadow: 0 0 2px #ff6400 inset; }
+        .window-app.forien-quest-preview .quest-body .management .subquests .subquests-box h2 {
+          flex: 1;
+          border: none;
+          margin: 0 8px;
+          font-size: 14px;
+          line-height: 30px;
+          cursor: pointer;
+          transition: color .3s ease; }
+        .window-app.forien-quest-preview .quest-body .management .subquests .subquests-box .actions {
+          flex: 0 0 100px;
+          height: 100%; }
+      .window-app.forien-quest-preview .quest-body .management .subquests footer {
+        flex: 0 0 1px;
+        margin: 8px 0 0 0; }
+    .window-app.forien-quest-preview .quest-body .editor {
+      height: calc(100% - 26px); }
+    .window-app.forien-quest-preview .quest-body .gmnotes .editor {
+      height: calc(100% - 36px); }
+    .window-app.forien-quest-preview .quest-body .tox .tox-toolbar-overlord {
+      background-color: transparent;
+      border-bottom: 1px solid #222;
+      padding-bottom: 4px; }
+    .window-app.forien-quest-preview .quest-body .tox .tox-toolbar,
+    .window-app.forien-quest-preview .quest-body .tox .tox-toolbar__overflow,
+    .window-app.forien-quest-preview .quest-body .tox .tox-toolbar__primary {
+      background: transparent;
+      background-color: transparent; }
+    .window-app.forien-quest-preview .quest-body .tox.tox-tinymce .tox-tbtn {
+      padding: 0;
+      margin: 0 0 0 4px;
+      width: 32px; }
+    .window-app.forien-quest-preview .quest-body .tox.tox-tinymce .tox-tbtn[title="Formats"] {
+      width: 90px; }
 
-.window-app.forien-quest-preview .tab.active {
-  display: flex;
-  flex-direction: column;
-}
-
-.window-app.forien-quest-preview .quest-preview {
-  height: 100%;
-  overflow-y: hidden;
-  display: flex;
-  flex-direction: column;
-  background: rgba(0, 0, 0, 0.1);
-  padding: 0 0 24px 0;
-}
-
-.window-app.forien-quest-preview .quest-body {
-  height: 100%;
-  flex: 1;
-  overflow-y: auto;
-  padding: 16px 16px 0 16px;
-}
-
-.window-app.forien-quest-preview .quest-body .details-header {
-  display: flex;
-  flex: 0 0 1px;
-  margin-bottom: 16px;
-}
-
-.window-app.forien-quest-preview .quest-body .details-header .quest-giver-gc {
-  width: 100px;
-  height: 100px;
-  background-color: rgba(0, 0, 0, 0.1);
-  border-radius: 5px;
-  flex: 0 0 100px;
-  margin-right: 16px;
-  position: relative;
-}
-
-.window-app.forien-quest-preview .quest-body .details-header .quest-giver-gc .quest-giver-image {
-  height: 100%;
-  width: 100%;
-  background-size: cover;
-  background-position: center;
-  cursor: pointer;
-}
-
-.window-app.forien-quest-preview .quest-body .details-header .quest-giver-gc .toggleImage {
-  position: absolute;
-  top: 0;
-  left: 0;
-  display: flex;
-  justify-content: center;
-  align-items: center;
-  background: #efefef;
-  border-radius: 5px;
-  width: 22px;
-  height: 22px;
-  transition: color .3s ease;
-}
-
-.window-app.forien-quest-preview .quest-body .details-header .quest-giver-gc .toggleImage:hover {
-  color: #ff6400;
-}
-
-.window-app.forien-quest-preview .quest-body .details-header .quest-giver-gc .toggleImage i {
-  font-size: 16px;
-  border-radius: 50%;
-  line-height: 1;
-}
-
-.window-app.forien-quest-preview .quest-body .details-header .quest-setup {
-  flex: 1;
-  display: flex;
-  flex-direction: column;
-}
-
-.window-app.forien-quest-preview .quest-body .details-header .quest-setup .quest-title {
-  display: flex;
-  justify-content: space-between;
-  align-items: center;
-}
-
-.window-app.forien-quest-preview .quest-body .details-header .quest-setup .editable-container {
-  flex: 1;
-}
-
-.window-app.forien-quest-preview .quest-body .details-header .quest-setup .editable-container input {
-  margin-bottom: 8px;
-  height: 28px;
-}
-
-.window-app.forien-quest-preview .quest-body .details-header .quest-setup .splash-image-link {
-  flex: 0 0 100px;
-  background-size: cover;
-  background-position: center;
-  position: relative;
-  cursor: pointer;
-}
-
-.window-app.forien-quest-preview .quest-body .details-header .quest-setup .splash-image-link span {
-  position: absolute;
-  width: 100%;
-  height: 100%;
-  display: flex;
-  justify-content: center;
-  align-items: center;
-  background: rgba(0, 0, 0, 0.3);
-  top: 50%;
-  left: 50%;
-  transform: translate(-50%, -50%);
-  font-size: 28px;
-  color: rgba(255, 255, 255, 0.65);
-  opacity: 1;
-  transition: opacity .3s ease;
-}
-
-.window-app.forien-quest-preview .quest-body .details-header .quest-setup .splash-image-link span:hover {
-  opacity: 0;
-}
-
-.window-app.forien-quest-preview .quest-body .details-header .quest-setup .actions {
-  flex: 0 0 1px;
-  padding: 0 8px;
-}
-
-.window-app.forien-quest-preview .quest-body .details-header .quest-setup .actions i {
-  font-size: 18px;
-  transition: color .3s ease;
-  cursor: pointer;
-}
-
-.window-app.forien-quest-preview .quest-body .details-header .quest-setup .actions i:hover {
-  color: #ff6400;
-}
-
-.window-app.forien-quest-preview .quest-body .details-header .quest-setup .quest-title .actions {
-  border: none;
-}
-
-.window-app.forien-quest-preview .quest-body .details-header .quest-setup section {
-  flex: 1;
-  display: flex;
-  background: rgba(255, 255, 255, 0.15);
-  border-radius: 5px;
-  overflow: hidden;
-}
-
-.window-app.forien-quest-preview .quest-body .details-header .quest-setup .quest-details {
-  flex: 1;
-  display: flex;
-  flex-direction: column;
-  justify-content: center;
-  padding: 8px 16px;
-}
-
-.window-app.forien-quest-preview .quest-body .details-header .quest-setup .quest-giver-name h2 {
-  display: inline-block;
-  margin: 0;
-  border: none;
-  cursor: pointer;
-  transition: color .3s ease;
-}
-
-.window-app.forien-quest-preview .quest-body .details-header .quest-setup .quest-giver-name h2:hover {
-  color: #ff6400;
-}
-
-.window-app.forien-quest-preview .quest-body .details-header .quest-setup .quest-status {
-  display: flex;
-}
-
-.window-app.forien-quest-preview .quest-body .details-header .quest-setup .quest-status p {
-  margin: 0 8px 0 0;
-}
-
-.window-app.forien-quest-preview .quest-body .details-header .quest-setup .quest-status p::after {
-  content: '|';
-  margin-left: 8px;
-}
-
-.window-app.forien-quest-preview .quest-body .details-header .quest-setup .quest-status p:last-child {
-  margin: 0;
-}
-
-.window-app.forien-quest-preview .quest-body .details-header .quest-setup .quest-status p:last-child::after {
-  content: none;
-}
-
-.window-app.forien-quest-preview .quest-body .details-header .quest-setup .quest-status .quest-name {
-  transition: color .3s ease;
-  cursor: pointer;
-}
-
-.window-app.forien-quest-preview .quest-body .details-header .quest-setup .quest-status .quest-name i {
-  font-size: 12px;
-}
-
-.window-app.forien-quest-preview .quest-body .details-header .quest-setup .quest-status .quest-name:hover {
-  color: #ff6400;
-}
-
-.window-app.forien-quest-preview .quest-body .quest-info {
-  display: flex;
-  flex: 1;
-  overflow-y: hidden;
-}
-
-.window-app.forien-quest-preview .quest-body .quest-info header {
-  display: flex;
-  justify-content: space-between;
-}
-
-<<<<<<< HEAD
-.window-app.forien-quest-preview .quest-body .quest-info button {
-=======
-.window-app.forien-quest-preview .quest-body .quest-info .quest-col-right button {
->>>>>>> 785a5504
-  flex: 0 0 1px;
-  white-space: nowrap;
-  height: 18px;
-  font-size: 12px;
-  line-height: 1;
-}
-
-<<<<<<< HEAD
-.window-app.forien-quest-preview .quest-body .quest-info button i {
-=======
-.window-app.forien-quest-preview .quest-body .quest-info .quest-col-right button i {
->>>>>>> 785a5504
-  font-size: 10px;
-}
-
-.window-app.forien-quest-preview .quest-body .quest-info .quest-description {
-  flex: 0 0 50%;
-  height: 100%;
-  overflow-y: hidden;
-  margin-right: 8px;
-}
-
-.window-app.forien-quest-preview .quest-body .quest-info .quest-description .description {
-  height: calc(100% - 26px);
-  overflow: hidden;
-  background: rgba(255, 255, 255, 0.4);
-  border-radius: 5px;
-  padding: 8px;
-}
-
-.window-app.forien-quest-preview .quest-body .quest-info .quest-description .description .description-content {
-  height: 100%;
-  overflow: auto;
-  padding: 0 4px 0 0;
-}
-
-.window-app.forien-quest-preview .quest-body .quest-info .quest-col-right {
-  flex: 1;
-  display: flex;
-  flex-direction: column;
-}
-
-.window-app.forien-quest-preview .quest-body .quest-info .quest-col-right h2 {
-  border: none;
-  margin: 0;
-}
-
-.window-app.forien-quest-preview .quest-body .quest-info .quest-col-right header {
-  border-bottom: 2px solid #782e22;
-  margin-bottom: 4px;
-  flex: 0 0 1px;
-}
-
-.window-app.forien-quest-preview .quest-body .quest-info .quest-col-right .quest-tasks,
-.window-app.forien-quest-preview .quest-body .quest-info .quest-col-right .quest-rewards {
-  flex: 0 0 calc(50% - 8px);
-  display: flex;
-  flex-direction: column;
-  overflow-y: hidden;
-}
-
-.window-app.forien-quest-preview .quest-body .quest-info .quest-col-right .quest-tasks .quest-box,
-.window-app.forien-quest-preview .quest-body .quest-info .quest-col-right .quest-rewards .quest-box {
-  flex: 1;
-  overflow-y: hidden;
-}
-
-.window-app.forien-quest-preview .quest-body .quest-info .quest-col-right .quest-tasks ul,
-.window-app.forien-quest-preview .quest-body .quest-info .quest-col-right .quest-rewards ul {
-  height: 100%;
-  overflow-y: auto;
-  margin: 0;
-  padding: 0;
-  list-style: none;
-  display: flex;
-  flex-direction: column;
-}
-
-.window-app.forien-quest-preview .quest-body .quest-info .quest-col-right .quest-tasks ul li,
-.window-app.forien-quest-preview .quest-body .quest-info .quest-col-right .quest-rewards ul li {
-  display: flex;
-  border-radius: 5px;
-  background: rgba(255, 255, 255, 0.3);
-  margin: 0 4px 2px 0;
-  align-items: center;
-}
-
-.window-app.forien-quest-preview .quest-body .quest-info .quest-col-right .quest-tasks .actions,
-.window-app.forien-quest-preview .quest-body .quest-info .quest-col-right .quest-rewards .actions {
-  flex: 0 0 100px;
-  height: 100%;
-  cursor: default;
-}
-
-.window-app.forien-quest-preview .quest-body .quest-info .quest-col-right .quest-tasks .actions i,
-.window-app.forien-quest-preview .quest-body .quest-info .quest-col-right .quest-rewards .actions i {
-  min-width: 16px;
-  text-align: center;
-}
-
-.window-app.forien-quest-preview .quest-body .quest-info .quest-col-right .quest-tasks .actions .fa-sort,
-.window-app.forien-quest-preview .quest-body .quest-info .quest-col-right .quest-rewards .actions .fa-sort {
-  cursor: move;
-}
-
-.window-app.forien-quest-preview .quest-body .quest-info .quest-col-right .quest-tasks .actions .del-btn,
-.window-app.forien-quest-preview .quest-body .quest-info .quest-col-right .quest-rewards .actions .del-btn {
-  color: rgba(255, 0, 0, 0.4);
-}
-
-.window-app.forien-quest-preview .quest-body .quest-info .quest-col-right .quest-tasks .actions .del-btn:hover,
-.window-app.forien-quest-preview .quest-body .quest-info .quest-col-right .quest-rewards .actions .del-btn:hover {
-  color: #ff6400;
-}
-
-.window-app.forien-quest-preview .quest-body .quest-info .quest-col-right .quest-tasks .actions .fa-pen,
-.window-app.forien-quest-preview .quest-body .quest-info .quest-col-right .quest-rewards .actions .fa-pen {
-  font-size: 14px;
-}
-
-.window-app.forien-quest-preview .quest-body .quest-info .quest-col-right .quest-tasks .editable-container,
-.window-app.forien-quest-preview .quest-body .quest-info .quest-col-right .quest-rewards .editable-container {
-  flex: 1;
-  padding: 4px 8px;
-}
-
-.window-app.forien-quest-preview .quest-body .quest-info .quest-col-right .quest-tasks .editable-container p,
-.window-app.forien-quest-preview .quest-body .quest-info .quest-col-right .quest-rewards .editable-container p {
-  margin: 0;
-}
-
-.window-app.forien-quest-preview .quest-body .quest-info .quest-col-right .quest-tasks .editable-container input,
-.window-app.forien-quest-preview .quest-body .quest-info .quest-col-right .quest-rewards .editable-container input {
-  padding: 0 4px;
-  line-height: 14px;
-  height: 16px;
-}
-
-.window-app.forien-quest-preview .quest-body .quest-info .quest-col-right .quest-tasks {
-  margin-bottom: 16px;
-}
-
-.window-app.forien-quest-preview .quest-body .quest-info .quest-col-right .quest-tasks .toggleState {
-  display: flex;
-  align-items: center;
-  justify-content: center;
-  flex: 0 0 32px;
-  height: 100%;
-  border-right: 1px solid rgba(0, 0, 0, 0.15);
-  font-size: 18px;
-  cursor: pointer;
-  transition: color .3s ease;
-}
-
-.window-app.forien-quest-preview .quest-body .quest-info .quest-col-right .quest-tasks .toggleState:hover {
-  color: #ff6400;
-}
-
-.window-app.forien-quest-preview .quest-body .quest-info .quest-col-right .quest-tasks .state-container {
-  display: flex;
-  align-items: center;
-  justify-content: center;
-  flex: 0 0 32px;
-  height: 100%;
-  border-right: 1px solid rgba(0, 0, 0, 0.15);
-  font-size: 18px;
-}
-
-.window-app.forien-quest-preview .quest-body .quest-info .quest-col-right .quest-tasks .state-container .state-display {
-  background: rgba(0, 0, 0, 0.05);
-  border: 1px solid rgba(0, 0, 0, 0.3);
-  width: 16px;
-  height: 16px;
-  border-radius: 2px;
-  display: flex;
-  justify-content: center;
-  align-items: center;
-}
-
-.window-app.forien-quest-preview .quest-body .quest-info .quest-col-right .quest-tasks .state-container .state-display i {
-  font-size: 11px;
-  line-height: 16px;
-}
-
-.window-app.forien-quest-preview .quest-body .quest-info .quest-col-right .quest-tasks .quest-name {
-  cursor: pointer;
-  transition: color .3s ease;
-  margin: 0;
-  padding: 4px 8px;
-  display: inline-block;
-}
-
-.window-app.forien-quest-preview .quest-body .quest-info .quest-col-right .quest-tasks .quest-name:hover {
-  color: #ff6400;
-}
-
-.window-app.forien-quest-preview .quest-body .quest-info .quest-col-right .quest-tasks .quest-name i {
-  font-size: 12px;
-}
-
-.window-app.forien-quest-preview .quest-body .quest-info .quest-col-right .quest-tasks .task-hidden {
-  background: rgba(0, 0, 0, 0.15);
-}
-
-.window-app.forien-quest-preview .quest-body .quest-info .quest-col-right .quest-tasks .task-hidden .task-name {
-  opacity: .5;
-}
-
-.window-app.forien-quest-preview .quest-body .quest-info .quest-col-right .quest-rewards .reward {
-  overflow: hidden;
-  flex: 0 0 25px;
-}
-
-.window-app.forien-quest-preview .quest-body .quest-info .quest-col-right .quest-rewards .drop-info {
-  flex: 1 0 25px;
-  line-height: 20px;
-  border: 2px dashed rgba(0, 0, 0, 0.5);
-  border-radius: 5px;
-  padding: 0 16px;
-  text-align: center;
-  margin-right: 4px;
-  margin-bottom: 4px;
-  background: transparent;
-  justify-content: center;
-}
-
-.window-app.forien-quest-preview .quest-body .quest-info .quest-col-right .quest-rewards .reward-hidden {
-  background: rgba(0, 0, 0, 0.15);
-}
-
-.window-app.forien-quest-preview .quest-body .quest-info .quest-col-right .quest-rewards .reward-hidden .reward-image {
-  opacity: .5;
-}
-
-.window-app.forien-quest-preview .quest-body .quest-info .quest-col-right .quest-rewards .reward-hidden .reward-name {
-  opacity: .5;
-}
-
-.window-app.forien-quest-preview .quest-body .quest-info .quest-col-right .quest-rewards .reward-image {
-  flex: 0 0 25px;
-  width: 25px;
-  height: 25px;
-  background-size: cover;
-  background-position: center;
-}
-
-.window-app.forien-quest-preview .quest-body .quest-info .quest-col-right .quest-rewards .reward-name {
-  flex: 1;
-  font-size: 14px;
-  font-weight: 400;
-  margin: 0;
-  padding-right: 8px;
-}
-
-.window-app.forien-quest-preview .quest-body .management .row {
-  display: flex;
-  flex: 0 0 1px;
-}
-
-.window-app.forien-quest-preview .quest-body .management .quest-settings {
-<<<<<<< HEAD
-  flex: 1;
-  margin-right: 8px;
-=======
-  display: flex;
-  flex-direction: column;
-  flex: 1;
-  margin-right: 8px;
-  height: 226px;
-}
-
-.window-app.forien-quest-preview .quest-body .management .quest-settings .setting-groups {
-  flex: 0 0 1px;
-}
-
-.window-app.forien-quest-preview .quest-body .management .quest-settings .setting-groups .personal-quest-description {
-  font-size: 13px;
-  margin: 4px 0 2px 26px;
->>>>>>> 785a5504
-}
-
-.window-app.forien-quest-preview .quest-body .management .quest-settings .input-group {
-  display: flex;
-  align-items: center;
-  background: rgba(255, 255, 255, 0.4);
-  border-radius: 5px;
-  padding: 2px;
-  margin-bottom: 2px;
-}
-
-.window-app.forien-quest-preview .quest-body .management .quest-settings input[type="checkbox"] {
-  flex: 0 0 20px;
-  width: 20px;
-  height: 20px;
-  margin: 0;
-}
-
-.window-app.forien-quest-preview .quest-body .management .quest-settings label {
-  margin: 0 0 0 4px;
-  width: calc(100% - 20px);
-  overflow: hidden;
-  text-overflow: ellipsis;
-}
-
-<<<<<<< HEAD
-.window-app.forien-quest-preview .quest-body .management .personal-quest .personal-quest-settings {
-  margin-left: 26px;
-}
-
-.window-app.forien-quest-preview .quest-body .management .personal-quest .personal-quest-description {
-  font-size: 13px;
-  margin: 4px 0 2px 0;
-}
-
-.window-app.forien-quest-preview .quest-body .management .personal-quest ul {
-  margin: 0;
-  padding: 0;
-  list-style: none;
-  display: flex;
-  flex-wrap: wrap;
-  width: calc(100% + 4px);
-  margin-left: -2px;
-}
-
-.window-app.forien-quest-preview .quest-body .management .personal-quest ul.disabled {
-  opacity: .5;
-}
-
-.window-app.forien-quest-preview .quest-body .management .personal-quest ul.disabled li {
-  cursor: default;
-}
-
-.window-app.forien-quest-preview .quest-body .management .personal-quest ul.disabled li:hover {
-  background: inherit;
-}
-
-.window-app.forien-quest-preview .quest-body .management .personal-quest ul.disabled input, .window-app.forien-quest-preview .quest-body .management .personal-quest ul.disabled label {
-  cursor: default;
-}
-
-.window-app.forien-quest-preview .quest-body .management .personal-quest ul li {
-=======
-.window-app.forien-quest-preview .quest-body .management .personal-quest-settings {
-  margin-left: 26px;
-  flex: 1;
-  overflow: hidden;
-}
-
-.window-app.forien-quest-preview .quest-body .management .personal-quest-settings ul {
-  margin: 0;
-  padding: 0 2px 0 0;
-  list-style: none;
-  display: flex;
-  flex-wrap: wrap;
-  width: calc(100% + 2px);
-  margin-left: -2px;
-  height: 100%;
-  overflow-y: auto;
-}
-
-.window-app.forien-quest-preview .quest-body .management .personal-quest-settings ul.disabled {
-  opacity: .5;
-}
-
-.window-app.forien-quest-preview .quest-body .management .personal-quest-settings ul.disabled li {
-  cursor: default;
-}
-
-.window-app.forien-quest-preview .quest-body .management .personal-quest-settings ul.disabled li:hover {
-  background: inherit;
-}
-
-.window-app.forien-quest-preview .quest-body .management .personal-quest-settings ul.disabled input, .window-app.forien-quest-preview .quest-body .management .personal-quest-settings ul.disabled label {
-  cursor: default;
-}
-
-.window-app.forien-quest-preview .quest-body .management .personal-quest-settings ul li {
->>>>>>> 785a5504
-  cursor: pointer;
-  flex: 0 0 calc(100% / 4 - 4px);
-  display: flex;
-  align-items: center;
-  background: rgba(255, 255, 255, 0.4);
-  border-radius: 5px;
-  padding: 2px 8px 2px 2px;
-  margin: 2px;
-  white-space: nowrap;
-  overflow: hidden;
-}
-
-<<<<<<< HEAD
-.window-app.forien-quest-preview .quest-body .management .personal-quest ul li:hover {
-  background: rgba(255, 255, 255, 0.6);
-}
-
-.window-app.forien-quest-preview .quest-body .management .personal-quest ul li input, .window-app.forien-quest-preview .quest-body .management .personal-quest ul li label {
-=======
-.window-app.forien-quest-preview .quest-body .management .personal-quest-settings ul li:hover {
-  background: rgba(255, 255, 255, 0.6);
-}
-
-.window-app.forien-quest-preview .quest-body .management .personal-quest-settings ul li input, .window-app.forien-quest-preview .quest-body .management .personal-quest-settings ul li label {
->>>>>>> 785a5504
-  cursor: pointer;
-}
-
-.window-app.forien-quest-preview .quest-body .management .quest-splash {
-  flex: 0 0 calc(100% / 3);
-}
-
-.window-app.forien-quest-preview .quest-body .management .quest-splash .splash-image {
-  width: 100%;
-  height: 200px;
-  background-size: cover;
-  background-position: center;
-  background-color: rgba(255, 255, 255, 0.4);
-  border-radius: 5px;
-  cursor: pointer;
-}
-
-.window-app.forien-quest-preview .quest-body .management .quest-splash .splash-image:hover {
-  background-color: rgba(255, 255, 255, 0.6);
-}
-
-.window-app.forien-quest-preview .quest-body .management .subquests {
-  flex: 1;
-  display: flex;
-  flex-direction: column;
-  margin-top: 16px;
-  overflow: hidden;
-}
-
-.window-app.forien-quest-preview .quest-body .management .subquests h2 {
-  flex: 0 0 1px;
-}
-
-.window-app.forien-quest-preview .quest-body .management .subquests .subquests-box {
-  flex: 1;
-  overflow-y: auto;
-  margin: 0;
-  padding: 0;
-  list-style: none;
-}
-
-.window-app.forien-quest-preview .quest-body .management .subquests .subquests-box li {
-  display: flex;
-  align-items: center;
-  background: rgba(255, 255, 255, 0.3);
-  height: 30px;
-  border-radius: 5px;
-  margin: 0 4px 2px 0;
-  border: 1px solid transparent;
-  transition: border-color .3s ease, box-shadow .3s ease;
-}
-
-.window-app.forien-quest-preview .quest-body .management .subquests .subquests-box li:hover {
-  border-color: #ff6400;
-  box-shadow: 0 0 2px #ff6400 inset;
-}
-
-.window-app.forien-quest-preview .quest-body .management .subquests .subquests-box h2 {
-  flex: 1;
-  border: none;
-  margin: 0 8px;
-  font-size: 14px;
-  line-height: 30px;
-  cursor: pointer;
-  transition: color .3s ease;
-}
-
-.window-app.forien-quest-preview .quest-body .management .subquests .subquests-box .actions {
-  flex: 0 0 100px;
-  height: 100%;
-}
-
-.window-app.forien-quest-preview .quest-body .management .subquests footer {
-  flex: 0 0 1px;
-  margin: 8px 0 0 0;
-}
-
-.window-app.forien-quest-preview .quest-body .editor {
-  height: calc(100% - 26px);
-}
-
-.window-app.forien-quest-preview .quest-body .gmnotes .editor {
-  height: calc(100% - 36px);
-<<<<<<< HEAD
-=======
-}
-
-.window-app.forien-quest-preview .quest-body .tox .tox-toolbar-overlord {
-  background-color: transparent;
-  border-bottom: 1px solid #222;
-  padding-bottom: 4px;
-}
-
-.window-app.forien-quest-preview .quest-body .tox .tox-toolbar,
-.window-app.forien-quest-preview .quest-body .tox .tox-toolbar__overflow,
-.window-app.forien-quest-preview .quest-body .tox .tox-toolbar__primary {
-  background: transparent;
-  background-color: transparent;
-}
-
-.window-app.forien-quest-preview .quest-body .tox.tox-tinymce .tox-tbtn {
-  padding: 0;
-  margin: 0 0 0 4px;
-  width: 32px;
-}
-
-.window-app.forien-quest-preview .quest-body .tox.tox-tinymce .tox-tbtn[title="Formats"] {
-  width: 90px;
->>>>>>> 785a5504
-}+/*# sourceMappingURL=init.css.map */