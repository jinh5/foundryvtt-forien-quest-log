<div class="row">
  <section class="quest-settings">
    <h2>Quest Settings</h2>
<<<<<<< HEAD
    <div class="input-group">
      <input type="checkbox" id="player-edit" {{checked playerEdit}}/>
      <label for="player-edit">{{localize 'ForienQuestLog.QuestPreview.Management.CanPlayerEdit'}}</label>
    </div>
    <div class="personal-quest">
=======
    <div class="setting-groups">
      <div class="input-group">
        <input type="checkbox" id="player-edit" {{checked playerEdit}}/>
        <label for="player-edit">{{localize 'ForienQuestLog.QuestPreview.Management.CanPlayerEdit'}}</label>
      </div>
>>>>>>> 785a5504
      <div class="input-group">
        <input id="personal-quest" type="checkbox" class="personal" {{checked personal}}>
        <label for="personal-quest">{{localize 'ForienQuestLog.QuestPreview.Management.IsPersonalQuest'}}</label>
      </div>
<<<<<<< HEAD
      
      <div class="personal-quest-settings">
        <p class="personal-quest-description">{{localize 'ForienQuestLog.QuestPreview.Management.IsPersonalQuestDescription'}}</p>
        
        <ul class="users {{#unless personal}}disabled{{/unless}}">
          {{#each users}}
          <li class="user" title="{{this.user.name}}">
            <input id="personal-{{this.user._id}}" data-user-id="{{this.user._id}}" type="checkbox" class="personal-user" data-value="{{gte this.level ../observerLevel}}" {{checked (gte this.level ../observerLevel)}} {{#unless ../personal}}disabled="disabled"{{/unless}}/>
            <label for="personal-{{this.user._id}}">{{this.user.name}}</label>
          </li>
          {{/each}}
        </ul>
      </div>
=======
      <p class="personal-quest-description">{{localize 'ForienQuestLog.QuestPreview.Management.IsPersonalQuestDescription'}}</p>
    </div>
    <div class="personal-quest-settings">
      <ul class="users {{#unless personal}}disabled{{/unless}}">
        {{#each users}}
        <li class="user" title="{{this.user.name}}">
          <input id="personal-{{this.user._id}}" data-user-id="{{this.user._id}}" type="checkbox" class="personal-user" data-value="{{gte this.level ../observerLevel}}" {{checked (gte this.level ../observerLevel)}} {{#unless ../personal}}disabled="disabled"{{/unless}}/>
          <label for="personal-{{this.user._id}}">{{this.user.name}}</label>
        </li>
        {{/each}}
      </ul>
>>>>>>> 785a5504
    </div>
  </section>

  <section class="quest-splash">
    <h2>{{localize 'ForienQuestLog.QuestPreview.Management.SplashArt'}}</h2>
    <div class="splash-image" style="background-image: url({{splash}})" title="{{localize 'ForienQuestLog.Tooltips.Edit'}}">
  </section>
</div>
<section class="subquests">
  <h2>{{localize 'ForienQuestLog.QuestPreview.Management.QuestBranching'}}</h2>
  <ul class="subquests-box">
    {{#each subquests}}
    <li class="subquest-item">
      <h2 class="quest-name" data-id="{{this.id}}">{{this.name}}</h2>
      <div class="actions">
        
        {{#if (eq this.status 'active')}}
        <i class="move fas fa-check-circle" title="{{localize 'ForienQuestLog.Tooltips.SetCompleted'}}" data-target="completed" data-id="{{this.id}}"></i>
        <i class="move fas fa-times-circle" title="{{localize 'ForienQuestLog.Tooltips.SetFailed'}}" data-target="failed" data-id="{{this.id}}"></i>
        {{/if}}
        {{#if (eq this.status 'hidden')}}
        <i class="move fas fa-play" title="{{localize 'ForienQuestLog.Tooltips.SetActive'}}" data-target="active" data-id="{{this.id}}"></i>
        {{else}}
        <i class="move fas fa-stop-circle" title="{{localize 'ForienQuestLog.Tooltips.Hide'}}" data-target="hidden" data-id="{{this.id}}"></i>
        {{/if}}
        <i class="delete fas fa-trash" title="{{localize 'ForienQuestLog.Tooltips.Delete'}}" data-id="{{this.id}}"></i>
      </div>
    </li>
    {{/each}}
  </ul>
  <footer>
    <button class="btn add-subquest-btn">{{localize 'ForienQuestLog.QuestPreview.Management.AddSubquest'}}</button>
  </footer>
</section><|MERGE_RESOLUTION|>--- conflicted
+++ resolved
@@ -1,38 +1,15 @@
 <div class="row">
   <section class="quest-settings">
     <h2>Quest Settings</h2>
-<<<<<<< HEAD
-    <div class="input-group">
-      <input type="checkbox" id="player-edit" {{checked playerEdit}}/>
-      <label for="player-edit">{{localize 'ForienQuestLog.QuestPreview.Management.CanPlayerEdit'}}</label>
-    </div>
-    <div class="personal-quest">
-=======
     <div class="setting-groups">
       <div class="input-group">
         <input type="checkbox" id="player-edit" {{checked playerEdit}}/>
         <label for="player-edit">{{localize 'ForienQuestLog.QuestPreview.Management.CanPlayerEdit'}}</label>
       </div>
->>>>>>> 785a5504
       <div class="input-group">
         <input id="personal-quest" type="checkbox" class="personal" {{checked personal}}>
         <label for="personal-quest">{{localize 'ForienQuestLog.QuestPreview.Management.IsPersonalQuest'}}</label>
       </div>
-<<<<<<< HEAD
-      
-      <div class="personal-quest-settings">
-        <p class="personal-quest-description">{{localize 'ForienQuestLog.QuestPreview.Management.IsPersonalQuestDescription'}}</p>
-        
-        <ul class="users {{#unless personal}}disabled{{/unless}}">
-          {{#each users}}
-          <li class="user" title="{{this.user.name}}">
-            <input id="personal-{{this.user._id}}" data-user-id="{{this.user._id}}" type="checkbox" class="personal-user" data-value="{{gte this.level ../observerLevel}}" {{checked (gte this.level ../observerLevel)}} {{#unless ../personal}}disabled="disabled"{{/unless}}/>
-            <label for="personal-{{this.user._id}}">{{this.user.name}}</label>
-          </li>
-          {{/each}}
-        </ul>
-      </div>
-=======
       <p class="personal-quest-description">{{localize 'ForienQuestLog.QuestPreview.Management.IsPersonalQuestDescription'}}</p>
     </div>
     <div class="personal-quest-settings">
@@ -44,7 +21,6 @@
         </li>
         {{/each}}
       </ul>
->>>>>>> 785a5504
     </div>
   </section>
 
