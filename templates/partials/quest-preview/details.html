--- conflicted
+++ resolved
@@ -5,7 +5,7 @@
     {{#if ../canEdit}}
     <span class="toggleImage" title="{{localize 'ForienQuestLog.Tooltips.ToggleImage'}}"><i class="fas fa-user-circle"></i></span>
     {{/if}}
-    
+
     {{/with}}
   </div>
 
@@ -13,7 +13,7 @@
     <div class="quest-title">
       <div class="editable-container">
         <h1>
-          {{title}} 
+          {{title}}
         </h1>
       </div>
       {{#if canEdit}}
@@ -24,7 +24,7 @@
     </div>
     <section>
       <div class="quest-details">
-          
+
         <div class="quest-giver-name">
           {{#with giver}}
           <h2 class="open-actor-sheet" data-actor-id="{{_id}}" title="Quest Source">{{name}}</h2>
@@ -50,11 +50,7 @@
         <i class="move fas fa-play" title="{{localize 'ForienQuestLog.Tooltips.SetActive'}}" data-target="active" data-id="{{id}}"></i>
         {{/if}}
         {{#if (eq status 'hidden')}}
-<<<<<<< HEAD
-        <i class="move fas fa-exclamation-circle" title="{{localize 'ForienQuestLog.Tooltips.SetAvailable'}}" data-target="available" data-id="{{id}}"></i>
-=======
         <i class="move fas fa-clipboard" title="{{localize 'ForienQuestLog.Tooltips.SetAvailable'}}" data-target="available" data-id="{{id}}"></i>
->>>>>>> 785a5504
         {{/if}}
         {{#if (eq status 'active')}}
         <i class="move fas fa-check-circle" title="{{localize 'ForienQuestLog.Tooltips.SetCompleted'}}" data-target="completed" data-id="{{id}}"></i>
@@ -83,9 +79,9 @@
     </div>
     {{/if}}
   </div>
-  
+
   <div class="quest-col-right">
-      
+
     <div class="quest-tasks">
       <header>
         <h2>{{localize 'ForienQuestLog.QuestPreview.Objectives'}}</h2>
@@ -166,7 +162,7 @@
               <i class="del-btn fas fa-trash" data-target="rewards" data-index="{{@index}}" title="{{localize 'ForienQuestLog.Tooltips.Delete'}}"></i>
             </div>
             {{/if}}
-            
+
           </li>
           {{/each}}
         {{/if}}
